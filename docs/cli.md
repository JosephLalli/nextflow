--- conflicted
+++ resolved
@@ -1155,17 +1155,7 @@
   $ nextflow run nextflow-io/hello -qs 4
   ```
 
-<<<<<<< HEAD
 - Invoke the pipeline with a specific workflow as the entry-point.
-=======
-- Execute the pipeline with DSL-2 syntax.
-
-  ```console
-  $ nextflow run nextflow-io/hello -dsl2
-  ```
-
-- Execute a pipeline with a specific workflow as the entry-point, this option is meant to be used with DSL-2. For more information on DSL-2, please refer to {ref}`dsl2-page`
->>>>>>> f68a39ec
 
   ```console
   $ nextflow run main.nf -entry workflow_A
