--- conflicted
+++ resolved
@@ -374,11 +374,7 @@
         if( !sas )
             throw new IllegalArgumentException("Missing Azure Blob storage SAS token")
 
-<<<<<<< HEAD
-        final container = (task.config as Map).container as String
-=======
         final container = task.getContainer()
->>>>>>> 5eaa04af
         if( !container )
             throw new IllegalArgumentException("Missing container image for process: $task.name")
         final taskId = "nf-${task.hash.toString()}"
