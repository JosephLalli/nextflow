--- conflicted
+++ resolved
@@ -42,12 +42,7 @@
     compileOnly project(':nextflow')
     compileOnly 'org.slf4j:slf4j-api:1.7.10'
     compileOnly 'org.pf4j:pf4j:3.4.1'
-<<<<<<< HEAD
-    compileOnly "org.slf4j:log4j-over-slf4j:1.7.32"
     api("org.apache.groovy:groovy-sql:4.0.2") { transitive = false }
-=======
-    api("org.codehaus.groovy:groovy-sql:3.0.10") { transitive = false }
->>>>>>> 285fe49c
     api 'com.h2database:h2:1.4.200'
     api 'mysql:mysql-connector-java:8.0.22'
     api 'org.mariadb.jdbc:mariadb-java-client:2.7.0'
