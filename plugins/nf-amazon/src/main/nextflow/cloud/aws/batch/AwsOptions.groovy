/*
 * Copyright 2020-2022, Seqera Labs
 * Copyright 2013-2019, Centre for Genomic Regulation (CRG)
 *
 * Licensed under the Apache License, Version 2.0 (the "License");
 * you may not use this file except in compliance with the License.
 * You may obtain a copy of the License at
 *
 *     http://www.apache.org/licenses/LICENSE-2.0
 *
 * Unless required by applicable law or agreed to in writing, software
 * distributed under the License is distributed on an "AS IS" BASIS,
 * WITHOUT WARRANTIES OR CONDITIONS OF ANY KIND, either express or implied.
 * See the License for the specific language governing permissions and
 * limitations under the License.
 */

package nextflow.cloud.aws.batch

import java.nio.file.Path

import com.amazonaws.services.s3.model.CannedAccessControlList
import groovy.transform.CompileStatic
import groovy.transform.EqualsAndHashCode
import groovy.transform.ToString
import groovy.util.logging.Slf4j
import nextflow.Session
import nextflow.cloud.CloudTransferOptions
import nextflow.exception.ProcessUnrecoverableException
import nextflow.util.Duration

import static nextflow.cloud.aws.util.AwsHelper.parseS3Acl

/**
 * Helper class wrapping AWS config options required for Batch job executions
 */
@Slf4j
@ToString(includeNames = true, includePackage = false)
@EqualsAndHashCode
@CompileStatic
class AwsOptions implements CloudTransferOptions {

    public static final List<String> VALID_RETRY_MODES = ['legacy','standard','adaptive']

    public static final int DEFAULT_AWS_MAX_ATTEMPTS = 5

    public static final int DEFAULT_MAX_SPOT_ATTEMPTS = 5

    private Map<String,String> env = System.getenv()

    String cliPath

    String storageClass

    String storageEncryption

    String storageKmsKeyId

    String remoteBinDir

    String region

    int maxParallelTransfers = MAX_TRANSFER

    int maxTransferAttempts = MAX_TRANSFER_ATTEMPTS

    Duration delayBetweenAttempts = DEFAULT_DELAY_BETWEEN_ATTEMPTS

    String retryMode

    int maxSpotAttempts

    Boolean debug

    volatile Boolean fetchInstanceType

    /**
     * The job role ARN that should be used
     */
    String jobRole

    /**
     * The name of the logs group used by jobs
     */
    String logsGroup

    /**
     * Volume mounts
     */
    List<String> volumes

    /**
     * The share identifier for all tasks when using fair-share scheduling
     */
    String shareIdentifier

    /*
     * The scheduling priority for all tasks when using fair-share scheduling (0 to 9999)
     */
    Integer schedulingPriority

    /**
<<<<<<< HEAD
     * The container execution role
     */
    String executionRole

    /**
     * The path for the `s5cmd` tool as an alternative to `aws s3` CLI to upload/download files
     */
    List<String> s5cmdPath

    boolean fargateMode
=======
     * S3 access control list
     */
    CannedAccessControlList s3Acl
>>>>>>> 1e38274a

    /**
     * @return A list of volume mounts using the docker cli convention ie. `/some/path` or `/some/path:/container/path` or `/some/path:/container/path:ro`
     */
    List<String> getVolumes() { volumes != null ? Collections.unmodifiableList(volumes) : Collections.<String>emptyList() }

    /* Only for testing purpose */
    protected AwsOptions() { }

    AwsOptions( AwsBatchExecutor executor ) {
        this(executor.session)
        this.remoteBinDir = executor.getRemoteBinDir()
    }

    AwsOptions(Session session) {
        cliPath = getCliPath0(session)
        s3Acl = parseS3Acl(session.config.navigate('aws.client.s3Acl') as String)
        debug = session.config.navigate('aws.client.debug') as Boolean
        storageClass = session.config.navigate('aws.client.uploadStorageClass') as String
        storageKmsKeyId = session.config.navigate('aws.client.storageKmsKeyId') as String
        storageEncryption = session.config.navigate('aws.client.storageEncryption') as String
        maxParallelTransfers = session.config.navigate('aws.batch.maxParallelTransfers', MAX_TRANSFER) as int
        maxTransferAttempts = session.config.navigate('aws.batch.maxTransferAttempts', defaultMaxTransferAttempts()) as int
        delayBetweenAttempts = session.config.navigate('aws.batch.delayBetweenAttempts', DEFAULT_DELAY_BETWEEN_ATTEMPTS) as Duration
        maxSpotAttempts = session.config.navigate('aws.batch.maxSpotAttempts', DEFAULT_MAX_SPOT_ATTEMPTS) as int
        region = session.config.navigate('aws.region') as String
        volumes = makeVols(session.config.navigate('aws.batch.volumes'))
        jobRole = session.config.navigate('aws.batch.jobRole')
        logsGroup = session.config.navigate('aws.batch.logsGroup')
        fetchInstanceType = session.config.navigate('aws.batch.fetchInstanceType')
        retryMode = session.config.navigate('aws.batch.retryMode', 'standard')
        shareIdentifier = session.config.navigate('aws.batch.shareIdentifier')
        schedulingPriority = session.config.navigate('aws.batch.schedulingPriority', 0) as Integer
        executionRole = session.config.navigate('aws.batch.executionRole')
        fargateMode = isFargateMode0(session.config)
        s5cmdPath = getS5cmdPath0(session.config)
        if( retryMode == 'built-in' )
            retryMode = null // this force falling back on NF built-in retry mode instead of delegating to AWS CLI tool
        if( retryMode && retryMode !in VALID_RETRY_MODES )
            log.warn "Unexpected value for 'aws.batch.retryMode' config setting - offending value: $retryMode - valid values: ${VALID_RETRY_MODES.join(',')}"
        if( fetchInstanceType==null )
            fetchInstanceType = session.config.navigate('tower.enabled',false)
    }


    protected int defaultMaxTransferAttempts() {
        return env.AWS_MAX_ATTEMPTS ? env.AWS_MAX_ATTEMPTS as int : DEFAULT_AWS_MAX_ATTEMPTS
    }

    protected String getCliPath0(Session session) {
        def result = session.config.navigate('aws.batch.cliPath')
        if( result instanceof List )
            return null
        if( result && result.toString().tokenize('/')[-1] == 's5cmd' )
            return null
        if( result )
            return result

        result = session.getExecConfigProp('awsbatch','awscli',null) as String
        if( result ) {
            log.warn "Config setting `executor.awscli` has been deprecated -- Use instead `aws.batch.cliPath`"
        }
        return result
    }

    protected List<String> getS5cmdPath0(Map<String,Object> config) {
        final result = isFargateMode0(config) ? ['s5cmd'] : null
        final value = config.navigate('aws.batch.cliPath')
        if( !value )
            return result
        if( value instanceof List<String> && Path.of(value[0]).name=='s5cmd' )
            return value
        if( value instanceof String && Path.of(value).name=='s5cmd' )
            return List.of(value.toString())
        return result
    }

    private boolean isFargateMode0(Map<String,Object> config) {
        'fargate'.equalsIgnoreCase(config.navigate('aws.batch.platformType') as String)
    }

    void setStorageClass(String value) {
        if( value in [null, 'STANDARD', 'STANDARD_IA', 'ONEZONE_IA', 'INTELLIGENT_TIERING', 'REDUCED_REDUNDANCY' ]) {
            this.storageClass = value
            if (value == 'REDUCED_REDUNDANCY') {
                log.warn "AWS S3 Storage Class `REDUCED_REDUNDANCY` is deprecated (and more expensive than `STANDARD`). For cost savings, look to `STANDARD_IA`, `ONEZONE_IA`, `INTELLIGENT_TIERING`."
            }
        } else {
            log.warn "Unsupported AWS storage-class: $value"
        }
    }

    void setStorageEncryption(String value) {
        if( value in [null,'AES256','aws:kms'] )
            this.storageEncryption = value
        else
            log.warn "Unsupported AWS storage-encryption: $value"
    }

    void setStorageKmsKeyId(String value) {
        this.storageKmsKeyId = value
    }

    void setCliPath(String value) {
        if( !value )
            this.cliPath = null
        else {
            if( !value.startsWith('/') ) throw new ProcessUnrecoverableException("Not a valid aws-cli tools path: $value -- it must be an absolute path")
            if( !value.endsWith('/bin/aws')) throw new ProcessUnrecoverableException("Not a valid aws-cli tools path: $value -- it must end with the `/bin/aws` suffix")
            this.cliPath = value
        }
    }

    String getAwsCli() {
        def result = getCliPath()
        if( !result ) result = 'aws'
        if( region ) result += " --region $region"
        return result
    }

    protected List<String> makeVols(obj) {
        if( !obj )
            return new ArrayList<String>(10)
        if( obj instanceof List )
            return ((List)obj).collect { normPath0(it.toString()) }
        if( obj instanceof CharSequence )
            return obj.toString().tokenize(',').collect { normPath0(it) }
        throw new IllegalArgumentException("Not a valid `aws.batch.volumes` value: $obj [${obj.getClass().getName()}]")
    }

    protected String normPath0(String it) {
        def result = it.trim()
        while( result.endsWith('/') && result.size()>1 )
            result = result.substring(0,result.size()-1)
        return result
    }

    AwsOptions addVolume(Path path) {
        assert path.scheme == 'file'
        if( volumes == null )
            volumes = new ArrayList(10)
        def location = path.toString()
        if( !volumes.contains(location) )
            volumes.add(location)
        return this
    }

}<|MERGE_RESOLUTION|>--- conflicted
+++ resolved
@@ -94,13 +94,12 @@
      */
     String shareIdentifier
 
-    /*
+    /**
      * The scheduling priority for all tasks when using fair-share scheduling (0 to 9999)
      */
     Integer schedulingPriority
 
     /**
-<<<<<<< HEAD
      * The container execution role
      */
     String executionRole
@@ -111,11 +110,11 @@
     List<String> s5cmdPath
 
     boolean fargateMode
-=======
+
+    /* 
      * S3 access control list
      */
     CannedAccessControlList s3Acl
->>>>>>> 1e38274a
 
     /**
      * @return A list of volume mounts using the docker cli convention ie. `/some/path` or `/some/path:/container/path` or `/some/path:/container/path:ro`
@@ -160,7 +159,6 @@
             fetchInstanceType = session.config.navigate('tower.enabled',false)
     }
 
-
     protected int defaultMaxTransferAttempts() {
         return env.AWS_MAX_ATTEMPTS ? env.AWS_MAX_ATTEMPTS as int : DEFAULT_AWS_MAX_ATTEMPTS
     }
