--- conflicted
+++ resolved
@@ -17,12 +17,9 @@
 
 package nextflow.cloud.aws.util
 
-<<<<<<< HEAD
 
 import groovy.transform.CompileStatic
-=======
 import com.amazonaws.services.s3.model.CannedAccessControlList
->>>>>>> 1e38274a
 import nextflow.Global
 import nextflow.Session
 import nextflow.cloud.aws.batch.AwsOptions
@@ -40,11 +37,8 @@
     private String debug = ''
     private String cli = 'aws'
     private String retryMode
-<<<<<<< HEAD
     private List<String> s5cmdPath
-=======
     private String acl = ''
->>>>>>> 1e38274a
 
     S3BashLib withCliPath(String cliPath) {
         if( cliPath )
@@ -81,14 +75,14 @@
         return this
     }
 
-<<<<<<< HEAD
     S3BashLib withS5cmdPath(List<String> value) {
         this.s5cmdPath = value
-=======
+        return this
+    }
+    
     S3BashLib withAcl(CannedAccessControlList value) {
         if( value )
             this.acl = "--acl $value "
->>>>>>> 1e38274a
         return this
     }
 
@@ -152,11 +146,11 @@
             if [[ "\$name" == - ]]; then
               local tmp=\$(nxf_mktemp)
               cp /dev/stdin \$tmp/\$name
-              $cli cp ${storageEncryption}${storageKmsKeyId}--storage-class $storageClass \$tmp/\$name "\$s3path"
+              $cli cp ${acl}${storageEncryption}${storageKmsKeyId}--storage-class $storageClass \$tmp/\$name "\$s3path"
             elif [[ -d "\$name" ]]; then
-              $cli cp ${storageEncryption}${storageKmsKeyId}--storage-class $storageClass "\$name/" "\$s3path/\$name/"
+              $cli cp ${acl}${storageEncryption}${storageKmsKeyId}--storage-class $storageClass "\$name/" "\$s3path/\$name/"
             else
-              $cli cp ${storageEncryption}${storageKmsKeyId}--storage-class $storageClass "\$name" "\$s3path/\$name"
+              $cli cp ${acl}${storageEncryption}${storageKmsKeyId}--storage-class $storageClass "\$name" "\$s3path/\$name"
             fi
         }
         
@@ -193,11 +187,8 @@
                 .withStorageKmsKeyId( opts.storageKmsKeyId )
                 .withRetryMode( opts.retryMode )
                 .withDebug( opts.debug )
-<<<<<<< HEAD
                 .withS5cmdPath( opts.s5cmdPath )
-=======
                 .withAcl( opts.s3Acl )
->>>>>>> 1e38274a
     }
 
     static String script(AwsOptions opts) {
