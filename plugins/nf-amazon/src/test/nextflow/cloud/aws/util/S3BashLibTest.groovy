--- conflicted
+++ resolved
@@ -635,17 +635,6 @@
             '''.stripIndent(true)
     }
 
-<<<<<<< HEAD
-    def 'should create s5cmd script' () {
-        given:
-        Global.session = Mock(Session) {
-            getConfig() >> [aws:[batch:[cliPath: 's5cmd']]]
-        }
-
-        expect:
-        S3BashLib.script()  == '''
-            # aws helper for s5cmd
-=======
 
     def 'should create with s3 acl' () {
         given:
@@ -716,12 +705,45 @@
             export AWS_RETRY_MODE=standard 
             export AWS_MAX_ATTEMPTS=5
             # aws helper
->>>>>>> 1e38274a
-            nxf_s3_upload() {
-                local name=$1
-                local s3path=$2
-                if [[ "$name" == - ]]; then
-<<<<<<< HEAD
+            nxf_s3_upload() {
+                local name=$1
+                local s3path=$2
+                if [[ "$name" == - ]]; then
+                  aws s3 cp --only-show-errors --acl public-read --storage-class STANDARD - "$s3path"
+                elif [[ -d "$name" ]]; then
+                  aws s3 cp --only-show-errors --recursive --acl public-read --storage-class STANDARD "$name" "$s3path/$name"
+                else
+                  aws s3 cp --only-show-errors --acl public-read --storage-class STANDARD "$name" "$s3path/$name"
+                fi
+            }
+            
+            nxf_s3_download() {
+                local source=$1
+                local target=$2
+                local file_name=$(basename $1)
+                local is_dir=$(aws s3 ls $source | grep -F "PRE ${file_name}/" -c)
+                if [[ $is_dir == 1 ]]; then
+                    aws s3 cp --only-show-errors --recursive "$source" "$target"
+                else 
+                    aws s3 cp --only-show-errors "$source" "$target"
+                fi
+            }
+            '''.stripIndent(true)
+    }
+
+    def 'should create s5cmd script' () {
+        given:
+        Global.session = Mock(Session) {
+            getConfig() >> [aws:[batch:[cliPath: 's5cmd']]]
+        }
+
+        expect:
+        S3BashLib.script()  == '''
+            # aws helper for s5cmd
+            nxf_s3_upload() {
+                local name=$1
+                local s3path=$2
+                if [[ "$name" == - ]]; then
                   local tmp=$(nxf_mktemp)
                   cp /dev/stdin $tmp/$name
                   s5cmd cp --storage-class STANDARD $tmp/$name "$s3path"
@@ -729,39 +751,59 @@
                   s5cmd cp --storage-class STANDARD "$name/" "$s3path/$name/"
                 else
                   s5cmd cp --storage-class STANDARD "$name" "$s3path/$name"
-=======
-                  aws s3 cp --only-show-errors --acl public-read --storage-class STANDARD - "$s3path"
-                elif [[ -d "$name" ]]; then
-                  aws s3 cp --only-show-errors --recursive --acl public-read --storage-class STANDARD "$name" "$s3path/$name"
-                else
-                  aws s3 cp --only-show-errors --acl public-read --storage-class STANDARD "$name" "$s3path/$name"
->>>>>>> 1e38274a
-                fi
-            }
-            
-            nxf_s3_download() {
-                local source=$1
-                local target=$2
-                local file_name=$(basename $1)
-<<<<<<< HEAD
+                fi
+            }
+            
+            nxf_s3_download() {
+                local source=$1
+                local target=$2
+                local file_name=$(basename $1)
                 local is_dir=$(s5cmd ls $source | grep -F "DIR ${file_name}/" -c)
                 if [[ $is_dir == 1 ]]; then
                     s5cmd cp "$source/*" "$target"
                 else 
                     s5cmd cp "$source" "$target"
-=======
-                local is_dir=$(aws s3 ls $source | grep -F "PRE ${file_name}/" -c)
-                if [[ $is_dir == 1 ]]; then
-                    aws s3 cp --only-show-errors --recursive "$source" "$target"
-                else 
-                    aws s3 cp --only-show-errors "$source" "$target"
->>>>>>> 1e38274a
-                fi
-            }
-            '''.stripIndent(true)
-    }
-<<<<<<< HEAD
-
-=======
->>>>>>> 1e38274a
+                fi
+            }
+            '''.stripIndent(true)
+    }
+
+    def 'should create s5cmd script with acl' () {
+        given:
+        Global.session = Mock(Session) {
+            getConfig() >> [aws:[batch:[cliPath: 's5cmd'], client:[ s3Acl: 'PublicRead']]]
+        }
+
+        expect:
+        S3BashLib.script()  == '''
+            # aws helper for s5cmd
+            nxf_s3_upload() {
+                local name=$1
+                local s3path=$2
+                if [[ "$name" == - ]]; then
+                  local tmp=$(nxf_mktemp)
+                  cp /dev/stdin $tmp/$name
+                  s5cmd cp --acl public-read --storage-class STANDARD $tmp/$name "$s3path"
+                elif [[ -d "$name" ]]; then
+                  s5cmd cp --acl public-read --storage-class STANDARD "$name/" "$s3path/$name/"
+                else
+                  s5cmd cp --acl public-read --storage-class STANDARD "$name" "$s3path/$name"
+                fi
+            }
+            
+            nxf_s3_download() {
+                local source=$1
+                local target=$2
+                local file_name=$(basename $1)
+                local is_dir=$(s5cmd ls $source | grep -F "DIR ${file_name}/" -c)
+                if [[ $is_dir == 1 ]]; then
+                    s5cmd cp "$source/*" "$target"
+                else 
+                    s5cmd cp "$source" "$target"
+                fi
+            }
+            '''.stripIndent(true)
+    }
+    
+
 }