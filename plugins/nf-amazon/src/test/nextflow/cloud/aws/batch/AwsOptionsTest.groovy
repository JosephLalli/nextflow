--- conflicted
+++ resolved
@@ -242,7 +242,6 @@
         opts.volumes == ['/some/dir', '/other/dir']
     }
 
-<<<<<<< HEAD
     @Unroll
     def 'should get aws cli path' () {
         def session = new Session(CONFIG)
@@ -262,7 +261,7 @@
         [aws:[batch:[cliPath: ['s5cmd', '--foo']]]]             | null          | ['s5cmd', '--foo']
         [aws:[batch:[cliPath: ['/some/path/s5cmd', '--foo']]]]  | null          | ['/some/path/s5cmd', '--foo']
     }
-=======
+    
     def 'should parse s3 acl' ( ) {
         when:
         def opts = new AwsOptions(new Session(aws:[client:[s3Acl: 'PublicRead']]))
@@ -282,5 +281,4 @@
         thrown(IllegalArgumentException)
     }
 
->>>>>>> 1e38274a
 }