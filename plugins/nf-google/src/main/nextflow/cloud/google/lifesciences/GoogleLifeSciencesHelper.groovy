/*
 * Copyright 2019, Google Inc
 * Copyright 2018, WuxiNextcode
 *
 * Licensed under the Apache License, Version 2.0 (the "License");
 * you may not use this file except in compliance with the License.
 * You may obtain a copy of the License at
 *
 *     http://www.apache.org/licenses/LICENSE-2.0
 *
 * Unless required by applicable law or agreed to in writing, software
 * distributed under the License is distributed on an "AS IS" BASIS,
 * WITHOUT WARRANTIES OR CONDITIONS OF ANY KIND, either express or implied.
 * See the License for the specific language governing permissions and
 * limitations under the License.
 */

package nextflow.cloud.google.lifesciences

import java.nio.file.Path

import com.google.api.client.googleapis.javanet.GoogleNetHttpTransport
import com.google.api.client.http.HttpRequestInitializer
import com.google.api.client.json.jackson2.JacksonFactory
import com.google.api.services.lifesciences.v2beta.CloudLifeSciences
import com.google.api.services.lifesciences.v2beta.model.Accelerator
import com.google.api.services.lifesciences.v2beta.model.Action
import com.google.api.services.lifesciences.v2beta.model.CancelOperationRequest
import com.google.api.services.lifesciences.v2beta.model.Disk
import com.google.api.services.lifesciences.v2beta.model.Mount
import com.google.api.services.lifesciences.v2beta.model.Network
import com.google.api.services.lifesciences.v2beta.model.Operation
import com.google.api.services.lifesciences.v2beta.model.Pipeline
import com.google.api.services.lifesciences.v2beta.model.Resources
import com.google.api.services.lifesciences.v2beta.model.RunPipelineRequest
import com.google.api.services.lifesciences.v2beta.model.ServiceAccount
import com.google.api.services.lifesciences.v2beta.model.VirtualMachine
import com.google.auth.http.HttpCredentialsAdapter
import com.google.auth.oauth2.GoogleCredentials
import groovy.transform.CompileStatic
import groovy.util.logging.Slf4j
import nextflow.processor.TaskRun
import nextflow.util.Escape

/**
 * Helper class for Google Pipelines.
 *
 * @author Ólafur Haukur Flygenring <olafurh@wuxinextcode.com>
 * @author Paolo Di Tommaso <paolo.ditommaso@gmail.com>
 */
@Slf4j
@CompileStatic
class GoogleLifeSciencesHelper {

    /*
     * Avail location see https://cloud.google.com/life-sciences/docs/concepts/locations
     */
    public static final List<String> DEFAULT_LOCATIONS  = ['us-central1','europe-west2']

    public static final String SSH_DAEMON_NAME = 'ssh-daemon'
    public static final String DEFAULT_APP_NAME = "Nextflow/GLS"
    public static final String SCOPE_CLOUD_PLATFORM = "https://www.googleapis.com/auth/cloud-platform"

    CloudLifeSciences client
    GoogleCredentials credentials
    final String applicationName
    GoogleLifeSciencesConfig config

    /**
     * As defined by Google pipeline API
     * https://cloud.google.com/genomics/reference/rest/Shared.Types/Flag
     */
    static enum ActionFlags {
        FLAG_UNSPECIFIED,
        IGNORE_EXIT_STATUS,
        RUN_IN_BACKGROUND,
        ALWAYS_RUN,
        ENABLE_FUSE,
        PUBLISH_EXPOSED_PORTS,
        DISABLE_IMAGE_PREFETCH,
        DISABLE_STANDARD_ERROR_CAPTURE
    }

    /* only for testing purpose */
    protected GoogleLifeSciencesHelper(GoogleCredentials credential = null, String name = DEFAULT_APP_NAME) {
        this.credentials = credential
        this.applicationName = name
    }

    GoogleLifeSciencesHelper(GoogleLifeSciencesConfig config) {
        this.config = config
        this.applicationName = DEFAULT_APP_NAME
    }

    static String sanitizeName(String name) {
        name.replaceAll(/[^a-zA-Z0-9\-_]+/, '-').take(63)
    }

    GoogleLifeSciencesHelper init() {
        if (!credentials)
            credentials = GoogleCredentials.getApplicationDefault()

        if (credentials.createScopedRequired()) {
            credentials = credentials.createScoped([SCOPE_CLOUD_PLATFORM])
        }

        HttpRequestInitializer requestInitializer = new HttpCredentialsAdapter(credentials);
        client = new CloudLifeSciences.Builder(GoogleNetHttpTransport.newTrustedTransport(), JacksonFactory.defaultInstance, requestInitializer)
                .setApplicationName(applicationName)
                .build()

        return this
    }

    Map<String, String> getEnvironment() {
        final result = new HashMap(1)
        if( config.debugMode )
            result.put('NXF_DEBUG', config.debugMode.toString())
        return result
    }

    protected Action createAction0(String name, String imageUri, List<String> commands, List<Mount> mounts, List<ActionFlags> flags = [], String entrypoint = null) {
        final action = new Action()
                .setContainerName(name)
                .setImageUri(imageUri)
                .setCommands(commands)
                .setMounts(mounts)
                .setEntrypoint(entrypoint)
                .setEnvironment(getEnvironment())

        setFlags(action,flags)
        return action
    }

    protected Action setFlags(Action action, List<ActionFlags> flags) {
        if( ActionFlags.IGNORE_EXIT_STATUS in flags )
            action.setIgnoreExitStatus(true)
        if( ActionFlags.RUN_IN_BACKGROUND in flags )
            action.setRunInBackground(true)
        if( ActionFlags.ALWAYS_RUN in flags)
            action.setAlwaysRun(true)
        if( ActionFlags.ENABLE_FUSE in flags )
            action.setEnableFuse(true)
        if( ActionFlags.PUBLISH_EXPOSED_PORTS in flags )
            action.setPublishExposedPorts(true)
        if( ActionFlags.DISABLE_IMAGE_PREFETCH in flags )
            action.setDisableImagePrefetch(true)
        if( ActionFlags.DISABLE_STANDARD_ERROR_CAPTURE in flags )
            action.setDisableStandardErrorCapture(true)

        return action
    }

    Pipeline createPipeline(List<Action> actions, Resources resources, String timeout = null) {
        final pipeline = new Pipeline()
        return pipeline.setActions(actions)
                .setResources(resources)
                .setTimeout(timeout)
    }

    protected List<Action> createActions(GoogleLifeSciencesSubmitRequest req) {
<<<<<<< HEAD
        def result = [] as List<Action>
=======
        final List<Action> result = []
>>>>>>> 5eaa04af
        if( config.sshDaemon || config.keepAliveOnFailure ) 
            result.add(createSshDaemonAction(req))
        result.add(createStagingAction(req))
        result.add(createMainAction(req))
        result.add(createUnstagingAction(req))
        if( config.keepAliveOnFailure )
            result.add(createKeepAlive(req))
        return result
    }

    Operation submitPipeline(GoogleLifeSciencesSubmitRequest req) {
        final actions = new ArrayList(5)
        actions.addAll( createActions(req) )

        final pipeline = createPipeline( actions, createResources(req), req.timeout )
        runPipeline(req.project, req.location, pipeline, getLabels(req))
    }

    protected Map<String, String>getLabels(GoogleLifeSciencesSubmitRequest req){
        req.resourceLabels + ["taskName" : req.taskName]
    }

    protected Resources createResources(GoogleLifeSciencesSubmitRequest req) {
        def disk = new Disk()
        disk.setName(req.diskName)
        disk.setSizeGb(req.diskSizeGb)

        def serviceAccount = new ServiceAccount().setScopes( [SCOPE_CLOUD_PLATFORM] )
        if(req.serviceAccountEmail) {
            serviceAccount.setEmail(req.serviceAccountEmail);
        }

        def vm = new VirtualMachine()
                .setMachineType(req.machineType)
                .setDisks([disk])
                .setServiceAccount(serviceAccount)
                .setPreemptible(req.preemptible)
                .setLabels(req.resourceLabels)

        def network = new Network()

        if( req.usePrivateAddress ) {
            network.setUsePrivateAddress(true)
        }

        if( req.network ) {
            network.setNetwork(req.network)
        }

        if( req.subnetwork ) {
            network.setSubnetwork(req.subnetwork)
        }

        if(req.network || req.usePrivateAddress ) {
            vm.setNetwork(network)
        }

        if( req.bootDiskSizeGb ) {
            vm.setBootDiskSizeGb(req.bootDiskSizeGb)
        }
        
        if( req.cpuPlatform ) {
            vm.setCpuPlatform(req.cpuPlatform)
        }

        if( req.accelerator ) {
            final acc = new Accelerator().setType(req.accelerator.type).setCount(req.accelerator.request)
            final list = new ArrayList(1)
            list.add(acc)
            vm.setAccelerators(list)
        }

        final result = new Resources()
                .setZones(req.zone)
                .setRegions(req.region)
                .setVirtualMachine(vm)

        log.trace "[GLS] task=$req.taskName; VM resources=$result"
        return result
    }

    protected List<Mount> createMounts(GoogleLifeSciencesSubmitRequest req) {
        final result = new ArrayList()
        if( req.sharedMount )
            result.add(req.sharedMount)
        return result
    }

    protected Action createMainAction(GoogleLifeSciencesSubmitRequest req) {
        // flag pipefail is required otherwise the command exit status is not returned
        List<String> cmd = ['-o', 'pipefail', '-c', getMainScript(req.workDir)]
        if( !req.entryPoint )
            cmd.add(0, 'bash')

        createAction0(
                "$req.taskName-main",
                req.containerImage,
                cmd,
                createMounts(req),
                Collections.<ActionFlags>emptyList(),
                req.entryPoint)
    }

    protected Action createStagingAction(GoogleLifeSciencesSubmitRequest req) {
        createAction0(
                "$req.taskName-stage",
                config.copyImage,
                ["bash", "-c", getStagingScript(req.workDir)],
                createMounts(req) )
    }

    protected Action createUnstagingAction(GoogleLifeSciencesSubmitRequest req) {
        createAction0(
                "$req.taskName-unstage",
                config.copyImage,
                ["bash", "-c", getUnstagingScript(req.workDir)],
                createMounts(req),
                [ActionFlags.ALWAYS_RUN, ActionFlags.IGNORE_EXIT_STATUS])
    }

    protected Action createKeepAlive(GoogleLifeSciencesSubmitRequest req) {
        createAction0(
                "$req.taskName-keepalive",
                config.copyImage,
                ["bash", "-c", "[ \$GOOGLE_PIPELINE_FAILED -eq 1 ] && sleep 60m"],
                createMounts(req),
                [ActionFlags.ALWAYS_RUN, ActionFlags.IGNORE_EXIT_STATUS])
    }

    protected Action createSshDaemonAction(GoogleLifeSciencesSubmitRequest req) {
        new Action()
            .setContainerName(SSH_DAEMON_NAME)
            .setImageUri(config.sshImage)
            .setEntrypoint('ssh-server')
            .setMounts( createMounts(req) )
            .setPortMappings(['22':22])
            .setAlwaysRun(true)
            .setRunInBackground(true)
            .setIgnoreExitStatus(true)
    }

    Operation checkOperationStatus(Operation operation) {
        try {
            client.projects().locations().operations().get(operation.getName()).execute()
        }
        catch( IOException e ) {
            log.warn("Invalid server response fetching operation status: ${operation.getName()}", e)
            return null
        }
    }

    void cancelOperation(Operation operation) {
        try {
            client.projects().locations().operations().cancel(operation.getName(), new CancelOperationRequest()).execute()
        }
        catch( IOException e ) {
            log.debug("Invalid server response cancelling operation: ${operation.getName()} | ${e.message}")
        }
    }

    Operation runPipeline(String project, String location, Pipeline pipeline, Map<String,String> labels = [:]) {
        final parent = "projects/$project/locations/$location"
        try {
            client
                    .projects()
                    .locations()
                    .pipelines()
                    .run(parent,
                            new RunPipelineRequest().setPipeline(pipeline) .setLabels(labels) )
                    .execute()
        }
        catch( IOException e ) {
            log.warn("Invalid server response running pipeline: $pipeline", e)
            return null
        }
    }

    static String getLocalTaskDir(Path workDir) { Escape.path(workDir) }

    static String getRemoteTaskDir(Path workDir) { Escape.uriPath(workDir) }

    String getStagingScript(Path workDir) {
        final localTaskDir = getLocalTaskDir(workDir)
        final remoteTaskDir = getRemoteTaskDir(workDir)

        String result = 'set -x; '
        result += '{ '
        result += "cd ${localTaskDir}; "
        result += "gsutil -m -q cp $remoteTaskDir/${TaskRun.CMD_RUN} .; "
        result += "bash ${TaskRun.CMD_RUN} nxf_stage; "
        result += '[[ $NXF_DEBUG -gt 0 ]] && ls -lah $PWD || true; '
        result += "} &> $localTaskDir/${TaskRun.CMD_LOG}"
        return result
    }

    String getMainScript(Path workDir) {
        final localTaskDir = getLocalTaskDir(workDir)
        return "{ cd $localTaskDir; bash ${TaskRun.CMD_RUN}; } >> $localTaskDir/${TaskRun.CMD_LOG} 2>&1"
    }

    String getUnstagingScript(Path workDir) {
        final localTaskDir = getLocalTaskDir(workDir)
        final remoteTaskDir = getRemoteTaskDir(workDir)
        def result = 'set -x; '
        result += "trap 'err=\$?; exec 1>&2; gsutil -m -q cp -R $localTaskDir/${TaskRun.CMD_LOG} ${remoteTaskDir}/${TaskRun.CMD_LOG} || true; [[ \$err -gt 0 || \$GOOGLE_LAST_EXIT_STATUS -gt 0 || \$NXF_DEBUG -gt 0 ]] && { ls -lah $localTaskDir || true; gsutil -m -q cp -R /google/ ${remoteTaskDir}; } || rm -rf $localTaskDir; exit \$err' EXIT; "
        result += "{ cd $localTaskDir; bash ${TaskRun.CMD_RUN} nxf_unstage; } >> $localTaskDir/${TaskRun.CMD_LOG} 2>&1"
        return result
    }

    void checkValidLocation() {
        if( config.location in DEFAULT_LOCATIONS ) {
            // that's fine, just return
            return
        }
        // check the current list of location to make sure the specified one really exists
        final availLocations = client
                .projects()
                .locations()
                .list("projects/$config.project")
                .execute()
                .getLocations()
                *.getLocationId()
        if( config.location in availLocations ) {
            return
        }
        // show a warning message
        log.warn "The specified Google Life Sciences location is not available: \"$config.location\" -- Please choose open of the following ${availLocations.join(',')}"
    }
}<|MERGE_RESOLUTION|>--- conflicted
+++ resolved
@@ -159,11 +159,7 @@
     }
 
     protected List<Action> createActions(GoogleLifeSciencesSubmitRequest req) {
-<<<<<<< HEAD
-        def result = [] as List<Action>
-=======
         final List<Action> result = []
->>>>>>> 5eaa04af
         if( config.sshDaemon || config.keepAliveOnFailure ) 
             result.add(createSshDaemonAction(req))
         result.add(createStagingAction(req))
