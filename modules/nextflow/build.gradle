apply plugin: 'groovy'
apply plugin: 'application'

sourceSets {
    main.java.srcDirs = []
    main.groovy.srcDirs = ['src/main/java', 'src/main/groovy']
    main.resources.srcDirs = ['src/main/resources']
    test.java.srcDirs = []
    test.groovy.srcDirs = ['src/test/groovy']
    test.resources.srcDirs = ['src/test/resources']
}

compileGroovy {
    options.compilerArgs = ['-XDignore.symbol.file']
}

dependencies {
    api(project(':nf-commons'))
    api(project(':nf-httpfs'))
<<<<<<< HEAD
    api "org.apache.groovy:groovy:4.0.7"
    api "org.apache.groovy:groovy-nio:4.0.7"
    api "org.apache.groovy:groovy-xml:4.0.7"
    api "org.apache.groovy:groovy-json:4.0.7"
    api "org.apache.groovy:groovy-templates:4.0.7"
=======
    api "org.codehaus.groovy:groovy:3.0.14"
    api "org.codehaus.groovy:groovy-nio:3.0.14"
    api "org.codehaus.groovy:groovy-xml:3.0.14"
    api "org.codehaus.groovy:groovy-json:3.0.14"
    api "org.codehaus.groovy:groovy-templates:3.0.14"
>>>>>>> 5eaa04af
    api "org.slf4j:jcl-over-slf4j:1.7.36"
    api "org.slf4j:jul-to-slf4j:1.7.36"
    api "org.slf4j:log4j-over-slf4j:1.7.36"
    api "ch.qos.logback:logback-classic:1.2.11"
    api "ch.qos.logback:logback-core:1.2.11"
    api "org.codehaus.gpars:gpars:1.2.1"
    api("ch.grengine:grengine:1.3.0") { exclude group: 'org.codehaus.groovy' }
    api "commons-lang:commons-lang:2.6"
    api "commons-codec:commons-codec:1.15"
    api "commons-io:commons-io:2.11.0"
    api "com.beust:jcommander:1.35"
    api("com.esotericsoftware.kryo:kryo:2.24.0") { exclude group: 'com.esotericsoftware.minlog', module: 'minlog' }
    api('org.iq80.leveldb:leveldb:0.12')
    api('org.eclipse.jgit:org.eclipse.jgit:6.2.0.202206071550-r')
    api ('javax.activation:activation:1.1.1')
    api ('javax.mail:mail:1.4.7')
    api ('org.yaml:snakeyaml:1.33')
    api ('org.jsoup:jsoup:1.15.3')
    api 'jline:jline:2.9'
    api 'org.pf4j:pf4j:3.4.1'
    api 'dev.failsafe:failsafe:3.1.0'

    testImplementation 'org.subethamail:subethasmtp:3.1.7'

    // test configuration
<<<<<<< HEAD
    testFixturesApi ("org.apache.groovy:groovy-test:4.0.7") { exclude group: 'org.apache.groovy' }
    testFixturesApi ("cglib:cglib-nodep:3.3.0")
    testFixturesApi ("org.objenesis:objenesis:3.2")
    testFixturesApi ("org.spockframework:spock-core:2.2-groovy-4.0") { exclude group: 'org.apache.groovy'; exclude group: 'net.bytebuddy' }
    testFixturesApi ('org.spockframework:spock-junit4:2.2-groovy-4.0') { exclude group: 'org.apache.groovy'; exclude group: 'net.bytebuddy' }
=======
    testFixturesApi ("org.codehaus.groovy:groovy-test:3.0.14") { exclude group: 'org.codehaus.groovy' }
    testFixturesApi ("cglib:cglib-nodep:3.3.0")
    testFixturesApi ("org.objenesis:objenesis:3.2")
    testFixturesApi ("org.spockframework:spock-core:2.2-groovy-3.0") { exclude group: 'org.codehaus.groovy'; exclude group: 'net.bytebuddy' }
    testFixturesApi ('org.spockframework:spock-junit4:2.2-groovy-3.0') { exclude group: 'org.codehaus.groovy'; exclude group: 'net.bytebuddy' }
>>>>>>> 5eaa04af
    testFixturesApi 'com.google.jimfs:jimfs:1.2'

}


test {
    minHeapSize = "512m"
    maxHeapSize = "2048m"
}

application {
    mainClass = 'nextflow.cli.Launcher'
}

run{
    args( (project.hasProperty("runCmd") ? project.findProperty("runCmd") : "set a cmd to run").split(' ') )
}<|MERGE_RESOLUTION|>--- conflicted
+++ resolved
@@ -17,19 +17,11 @@
 dependencies {
     api(project(':nf-commons'))
     api(project(':nf-httpfs'))
-<<<<<<< HEAD
     api "org.apache.groovy:groovy:4.0.7"
     api "org.apache.groovy:groovy-nio:4.0.7"
     api "org.apache.groovy:groovy-xml:4.0.7"
     api "org.apache.groovy:groovy-json:4.0.7"
     api "org.apache.groovy:groovy-templates:4.0.7"
-=======
-    api "org.codehaus.groovy:groovy:3.0.14"
-    api "org.codehaus.groovy:groovy-nio:3.0.14"
-    api "org.codehaus.groovy:groovy-xml:3.0.14"
-    api "org.codehaus.groovy:groovy-json:3.0.14"
-    api "org.codehaus.groovy:groovy-templates:3.0.14"
->>>>>>> 5eaa04af
     api "org.slf4j:jcl-over-slf4j:1.7.36"
     api "org.slf4j:jul-to-slf4j:1.7.36"
     api "org.slf4j:log4j-over-slf4j:1.7.36"
@@ -55,19 +47,11 @@
     testImplementation 'org.subethamail:subethasmtp:3.1.7'
 
     // test configuration
-<<<<<<< HEAD
     testFixturesApi ("org.apache.groovy:groovy-test:4.0.7") { exclude group: 'org.apache.groovy' }
     testFixturesApi ("cglib:cglib-nodep:3.3.0")
     testFixturesApi ("org.objenesis:objenesis:3.2")
     testFixturesApi ("org.spockframework:spock-core:2.2-groovy-4.0") { exclude group: 'org.apache.groovy'; exclude group: 'net.bytebuddy' }
     testFixturesApi ('org.spockframework:spock-junit4:2.2-groovy-4.0') { exclude group: 'org.apache.groovy'; exclude group: 'net.bytebuddy' }
-=======
-    testFixturesApi ("org.codehaus.groovy:groovy-test:3.0.14") { exclude group: 'org.codehaus.groovy' }
-    testFixturesApi ("cglib:cglib-nodep:3.3.0")
-    testFixturesApi ("org.objenesis:objenesis:3.2")
-    testFixturesApi ("org.spockframework:spock-core:2.2-groovy-3.0") { exclude group: 'org.codehaus.groovy'; exclude group: 'net.bytebuddy' }
-    testFixturesApi ('org.spockframework:spock-junit4:2.2-groovy-3.0') { exclude group: 'org.codehaus.groovy'; exclude group: 'net.bytebuddy' }
->>>>>>> 5eaa04af
     testFixturesApi 'com.google.jimfs:jimfs:1.2'
 
 }
@@ -75,7 +59,7 @@
 
 test {
     minHeapSize = "512m"
-    maxHeapSize = "2048m"
+    maxHeapSize = "4096m"
 }
 
 application {
