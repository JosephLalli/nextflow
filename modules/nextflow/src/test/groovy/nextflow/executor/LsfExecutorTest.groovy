/*
 * Copyright 2020-2022, Seqera Labs
 * Copyright 2013-2019, Centre for Genomic Regulation (CRG)
 *
 * Licensed under the Apache License, Version 2.0 (the "License");
 * you may not use this file except in compliance with the License.
 * You may obtain a copy of the License at
 *
 *     http://www.apache.org/licenses/LICENSE-2.0
 *
 * Unless required by applicable law or agreed to in writing, software
 * distributed under the License is distributed on an "AS IS" BASIS,
 * WITHOUT WARRANTIES OR CONDITIONS OF ANY KIND, either express or implied.
 * See the License for the specific language governing permissions and
 * limitations under the License.
 */

package nextflow.executor

import java.nio.file.Files
import java.nio.file.Path
import java.nio.file.Paths

import nextflow.Session
import nextflow.processor.TaskConfig
import nextflow.processor.TaskProcessor
import nextflow.processor.TaskRun
import spock.lang.Specification
/**
 *
 * @author Paolo Di Tommaso <paolo.ditommaso@gmail.com>
 */
class LsfExecutorTest extends Specification {

    def testCommandLine() {

        when:
        def executor = Spy(LsfExecutor)
        then:
        executor.getSubmitCommandLine(Mock(TaskRun), null) == ['bsub']

    }

    def testMemDirectiveMemUnit() {
        given:
        def WORK_DIR = Paths.get('/work/dir')
        def executor = Spy(LsfExecutor)
        def task = Mock(TaskRun)
        task.workDir >> WORK_DIR

        when:
        def result = executor.getDirectives(task, [])
        then:
        1 * executor.getJobNameFor(task) >> 'foo'
        _ * task.config >> new TaskConfig(memory: '10MB')
        then:
        result == ['-o', '/work/dir/.command.log',
                   '-M', '10240',
                   '-R', 'select[mem>=10240] rusage[mem=10]',
                   '-J', 'foo']
    }

    def testMemDirectiveMemUnit2() {
        given:
        def WORK_DIR = Paths.get('/work/dir')
        def executor = Spy(LsfExecutor, constructorArgs:[[memUnit:'GB', usageUnit:'GB']]) as LsfExecutor
        def task = Mock(TaskRun)
        task.workDir >> WORK_DIR

        when:
<<<<<<< HEAD
        def result = executor.getDirectives(task, [])
=======
        executor.@memUnit = 'GB'
        executor.@usageUnit = 'GB'
        result = executor.getDirectives(task, [])
>>>>>>> 285fe49c
        then:
        1 * executor.getJobNameFor(task) >> 'foo'
        _ * task.config >> new TaskConfig(memory: '100GB')
        then:
        result == ['-o', '/work/dir/.command.log',
                   '-M', '100',
                   '-R', 'select[mem>=100] rusage[mem=100]',
                   '-J', 'foo']
    }

    def testReserveMemPerTask() {
        given:
        def WORK_DIR = Paths.get('/work/dir')
        def executor = Spy(LsfExecutor, constructorArgs: [usageUnit:'KB', perJobMemLimit:true])
        def task = Mock(TaskRun)
        task.workDir >> WORK_DIR

        when:
<<<<<<< HEAD
=======
        executor.@usageUnit = 'KB'
        executor.@perJobMemLimit = true
>>>>>>> 285fe49c
        def result = executor.getDirectives(task, [])
        then:
        1 * executor.getJobNameFor(task) >> 'foo'
        _ * task.config >> new TaskConfig(memory: '10MB', cpus: 2)
        then:
        result == ['-o', '/work/dir/.command.log',
                   '-n', '2',
                   '-R', 'span[hosts=1]',
                   '-M', '10240',
                   '-R', 'select[mem>=10240] rusage[mem=10240]',
                   '-J', 'foo']
    }

    def testReserveMemPerTask2() {
        given:
        def WORK_DIR = Paths.get('/work/dir')
        def executor = Spy(LsfExecutor, constructorArgs: [perTaskReserve:true, perJobMemLimit: true, usageUnit:'KB'])
        def task = Mock(TaskRun)
        task.workDir >> WORK_DIR

        when:
<<<<<<< HEAD
        def result = executor.getDirectives(task, [])
=======
        executor.@perJobMemLimit = true
        executor.@perTaskReserve = true
        result = executor.getDirectives(task, [])
>>>>>>> 285fe49c
        then:
        1 * executor.getJobNameFor(task) >> 'foo'
        _ * task.config >> new TaskConfig(memory: '10MB', cpus: 2)
        then:
        result == ['-o', '/work/dir/.command.log',
                   '-n', '2',
                   '-R', 'span[hosts=1]',
                   '-M', '10240',
                   '-R', 'select[mem>=10240] rusage[mem=5120]',
                   '-J', 'foo']

    }

    def testHeaders() {

        setup:
        // LSF executor
        def executor = Spy(LsfExecutor)
        executor.@memUnit = 'MB'
        executor.@usageUnit = 'MB'
        executor.session = new Session()

        // mock process
        def proc = Mock(TaskProcessor)
        // process name
        proc.getName() >> 'task'

        // task object
        def task = new TaskRun()
        task.processor = proc
        task.workDir = Paths.get('/scratch')
        task.name = 'mapping hola'

        when:
        task.config = new TaskConfig()
        // config
        task.config.queue = 'bsc_ls'
        task.config.clusterOptions = "-x 1 -R \"span[ptile=2]\""
        task.config.cpus = '2'
        task.config.time = '1h 30min'
        task.config.memory = '8GB'

        then:
        executor.getHeaders(task) == '''
                #BSUB -o /scratch/.command.log
                #BSUB -q bsc_ls
                #BSUB -n 2
                #BSUB -R "span[hosts=1]"
                #BSUB -W 01:30
                #BSUB -M 4096
                #BSUB -R "select[mem>=8192] rusage[mem=8192]"
                #BSUB -J nf-mapping_hola
                #BSUB -x 1
                #BSUB -R "span[ptile=2]"
                '''
                .stripIndent().leftTrim()


        when:
        task.config = new TaskConfig()
        task.config.queue = 'alpha'
        task.config.cpus = 1
        then:
        executor.getHeaders(task) == '''
                #BSUB -o /scratch/.command.log
                #BSUB -q alpha
                #BSUB -J nf-mapping_hola
                '''
                .stripIndent().leftTrim()


        when:
        task.config = new TaskConfig()
        task.config.queue = 'alpha'
        task.config.cpus = 1
        task.config.time = '1min'
        task.config.memory = '10MB'
        then:
        executor.getHeaders(task) == '''
                #BSUB -o /scratch/.command.log
                #BSUB -q alpha
                #BSUB -W 00:01
                #BSUB -M 10
                #BSUB -R "select[mem>=10] rusage[mem=10]"
                #BSUB -J nf-mapping_hola
                '''
                .stripIndent().leftTrim()


        when:
        task.config = new TaskConfig()
        task.config.queue = 'gamma'
        task.config.cpus = 1
        task.config.time = '4h'
        task.config.memory = '200MB'
        then:
        executor.getHeaders(task) == '''
                #BSUB -o /scratch/.command.log
                #BSUB -q gamma
                #BSUB -W 04:00
                #BSUB -M 200
                #BSUB -R "select[mem>=200] rusage[mem=200]"
                #BSUB -J nf-mapping_hola
                '''
                .stripIndent().leftTrim()


        when:
        task.config = new TaskConfig()
        task.config.queue = 'gamma'
        task.config.cpus = 4
        task.config.memory = '2GB'
        then:
        executor.getHeaders(task) == '''
                #BSUB -o /scratch/.command.log
                #BSUB -q gamma
                #BSUB -n 4
                #BSUB -R "span[hosts=1]"
                #BSUB -M 512
                #BSUB -R "select[mem>=2048] rusage[mem=2048]"
                #BSUB -J nf-mapping_hola
                '''
                .stripIndent().leftTrim()

        when:
        task.config = new TaskConfig()
        task.config.queue = 'gamma'
        task.config.cpus = 4
        task.config.memory = '2GB'
        task.config.time = '1d'
        then:
        executor.getHeaders(task) == '''
                #BSUB -o /scratch/.command.log
                #BSUB -q gamma
                #BSUB -n 4
                #BSUB -R "span[hosts=1]"
                #BSUB -W 24:00
                #BSUB -M 512
                #BSUB -R "select[mem>=2048] rusage[mem=2048]"
                #BSUB -J nf-mapping_hola
                '''
                .stripIndent().leftTrim()


        when:
        task.config = new TaskConfig()
        task.config.queue = 'gamma'
        task.config.cpus = 8
        task.config.memory = '2GB'
        task.config.time = '2d'
        then:
        executor.getHeaders(task) == '''
                #BSUB -o /scratch/.command.log
                #BSUB -q gamma
                #BSUB -n 8
                #BSUB -R "span[hosts=1]"
                #BSUB -W 48:00
                #BSUB -M 256
                #BSUB -R "select[mem>=2048] rusage[mem=2048]"
                #BSUB -J nf-mapping_hola
                '''
                .stripIndent().leftTrim()


        when:
        task.config = new TaskConfig()
        task.config.queue = 'delta'
        task.config.memory = '2GB'
        task.config.time = '2d 12h 5m'
        then:
        executor.getHeaders(task) == '''
                #BSUB -o /scratch/.command.log
                #BSUB -q delta
                #BSUB -W 60:05
                #BSUB -M 2048
                #BSUB -R "select[mem>=2048] rusage[mem=2048]"
                #BSUB -J nf-mapping_hola
                '''
                .stripIndent().leftTrim()

    }

    def testDiskResources() {
        given:
        def config = new TaskConfig(clusterOptions: [], disk: '10GB')
        def WORKDIR = Paths.get('/my/work')
        def lsf = Spy(LsfExecutor)
        lsf.@memUnit = 'MB'
        def task = Mock(TaskRun)

        when:
        def result = lsf.getDirectives(task)
        then:
        task.workDir >> WORKDIR
        task.config >> config
        task.name >> 'foo'
        and:
        result.join(' ') == "-o $WORKDIR/.command.log -R select[tmp>=10240] rusage[tmp=10240] -J nf-foo"
    }

    def testPerJobMemLimit() {
        setup:
        // mock process
        def proc = Mock(TaskProcessor)
        // process name
        proc.getName() >> 'task'

        // task object
        def task = new TaskRun()
        task.processor = proc
        task.workDir = Paths.get('/scratch')
        task.name = 'mapping hola'

        // config
        task.config = new TaskConfig()
        task.config.queue = 'bsc_ls'
        task.config.cpus = 4
        task.config.memory = '8GB'

        when:
        // LSF executor
        def executor = Spy(LsfExecutor)
        executor.session = new Session()
        executor.@memUnit = 'MB'

        then:
        executor.getHeaders(task) == '''
                #BSUB -o /scratch/.command.log
                #BSUB -q bsc_ls
                #BSUB -n 4
                #BSUB -R "span[hosts=1]"
                #BSUB -M 2048
                #BSUB -R "select[mem>=8192] rusage[mem=8192]"
                #BSUB -J nf-mapping_hola
                '''
                .stripIndent().leftTrim()

    }

    def 'should use per job mem limit' () {
        given:
        // mock process
        def proc = Mock(TaskProcessor)
        // process name
        proc.getName() >> 'task'

        // task object
        def task = new TaskRun()
        task.processor = proc
        task.workDir = Paths.get('/scratch')
        task.name = 'mapping hola'

        // config
        task.config = new TaskConfig()
        task.config.queue = 'bsc_ls'
        task.config.cpus = 4
        task.config.memory = '8GB'

        when:
        // LSF executor
        def executor = Spy(LsfExecutor)
        executor.@memUnit = 'MB'
        executor.session = new Session([executor: [perJobMemLimit: true]])
        executor.register()

        then:
        executor.getHeaders(task) == '''
                #BSUB -o /scratch/.command.log
                #BSUB -q bsc_ls
                #BSUB -n 4
                #BSUB -R "span[hosts=1]"
                #BSUB -M 8192
                #BSUB -R "select[mem>=8192] rusage[mem=8192]"
                #BSUB -J nf-mapping_hola
                '''
                .stripIndent().leftTrim()
    }

    def testWorkDirWithBlanks() {

        given:
        // LSF executor
        def executor = Spy(LsfExecutor, constructorArgs: [[memUnit: 'MB', usageUnit: 'MB']])
        executor.session = new Session()
<<<<<<< HEAD

=======
        executor.@memUnit = 'MB'
        executor.@usageUnit = 'MB'
        and:
>>>>>>> 285fe49c
        // mock process
        def proc = Mock(TaskProcessor)
        // process name
        proc.getName() >> 'task'

        // task object
        def task = new TaskRun()
        task.processor = proc
        task.workDir = Paths.get('/scratch/some data/path')
        task.name = 'mapping hola'

        when:
        task.config = new TaskConfig()
        // config
        task.config.queue = 'bsc_ls'
        task.config.clusterOptions = "-x 1 -R \"span[ptile=2]\""
        task.config.cpus = '2'
        task.config.time = '1h 30min'
        task.config.memory = '8GB'


        then:
        executor.getHeaders(task) == '''
                #BSUB -o "/scratch/some data/path/.command.log"
                #BSUB -q bsc_ls
                #BSUB -n 2
                #BSUB -R "span[hosts=1]"
                #BSUB -W 01:30
                #BSUB -M 4096
                #BSUB -R "select[mem>=8192] rusage[mem=8192]"
                #BSUB -J nf-mapping_hola
                #BSUB -x 1
                #BSUB -R "span[ptile=2]"
                '''
                .stripIndent().leftTrim()


    }

    def testParseJobId() {

        when:
        // executor stub object
        def executor = Spy(LsfExecutor)
        then:
        executor.parseJobId( 'Job <2329803> is submitted to default queue <research-rh6>.' ) == '2329803'

    }

    def testKillCommand() {
        when:
        // executor stub object
        def executor = Spy(LsfExecutor)
        then:
        executor.killTaskCommand('12345').join(' ') == 'bkill 12345'

    }

    def testQstatCommand() {

        setup:
        def executor = Spy(LsfExecutor)
        def text =
                """\
                JOBID   USER    STAT  QUEUE      FROM_HOST   EXEC_HOST   JOB_NAME   SUBMIT_TIME
                5085109 pluskal RUN   normal     it-c01b13   it-c01b11   /lab/solexa_weng/xtal_data/Data_processing/Tomas_Pluskal/20181031_KLR1_autobuild/AutoBuild_run_1_/TEMP0/RUN_FILE_4 Oct 31 13:00
                5085585 pluskal RUN   normal     tak         it-c05b12   phenix.autobuild autobuild_config.eff Oct 31 14:05
                5085604 pluskal PEND  normal     it-c05b12   it-c05b12   /lab/solexa_weng/xtal_data/Data_processing/Tomas_Pluskal/20181031_KLR1_autobuild_not_in_place/AutoBuild_run_1_/TEMP0/RUN_FILE_1 Oct 31 14:44
                5085611 pluskal PSUSP normal     it-c05b12   it-c05b12   /lab/solexa_weng/xtal_data/Data_processing/Tomas_Pluskal/20181031_KLR1_autobuild_not_in_place/AutoBuild_run_1_/TEMP0/RUN_FILE_8 Oct 31 14:44
                5085107 pluskal EXIT  normal     it-c01b13   it-c01b07   /lab/solexa_weng/xtal_data/Data_processing/Tomas_Pluskal/20181031_KLR1_autobuild/AutoBuild_run_1_/TEMP0/RUN_FILE_2 Oct 31 13:00
                5085607 pluskal UNKWN normal     it-c05b12   it-c01b07   /lab/solexa_weng/xtal_data/Data_processing/Tomas_Pluskal/20181031_KLR1_autobuild_not_in_place/AutoBuild_run_1_/TEMP0/RUN_FILE_4 Oct 31 14:44
                5085608 pluskal ZOMBI normal     it-c05b12   it-c01b05   /lab/solexa_weng/xtal_data/Data_processing/Tomas_Pluskal/20181031_KLR1_autobuild_not_in_place/AutoBuild_run_1_/TEMP0/RUN_FILE_5 Oct 31 14:44
                5085609 pluskal RUN   normal     it-c05b12   it-c01b14   /lab/solexa_weng/xtal_data/Data_processing/Tomas_Pluskal/20181031_KLR1_autobuild_not_in_place/AutoBuild_run_1_/TEMP0/RUN_FILE_6 Oct 31 14:44
                5085702 pluskal RUN   normal     tak         it-c01b14   ./assemble.nf Oct 31 15:08
                5085606 pluskal DONE  normal     it-c05b12   it-c01b12   /lab/solexa_weng/xtal_data/Data_processing/Tomas_Pluskal/20181031_KLR1_autobuild_not_in_place/AutoBuild_run_1_/TEMP0/RUN_FILE_3 Oct 31 14:44
                5085034 pluskal RUN   normal     tak         it-c01b13   phenix.autobuild autobuild_config.eff Oct 31 12:56
                5085612 pluskal RUN   normal     it-c05b12   it-c01b13   /lab/solexa_weng/xtal_data/Data_processing/Tomas_Pluskal/20181031_KLR1_autobuild_not_in_place/AutoBuild_run_1_/TEMP0/RUN_FILE_9 Oct 31 14:44
                5085703 pluskal RUN   normal     it-c01b14   it-r16u31:it-r16u31:it-r16u31:it-r16u31:it-r16u31:it-r16u31:it-r16u31:it-r16u31:it-r16u31:it-r16u31 nf-trinityInchwormChrysalis Oct 31 15:08
                5085704 longusername RUN   normal     it-c01b15   it-r16u31:it-r16u31:it-r16u31:it-r16u31:it-r16u31:it-r16u31:it-r16u31:it-r16u31:it-r16u31:it-r16u31 nf-trinityInchwormChrysalis Oct 31 16:08
                """.stripIndent().trim()


        when:
        def result = executor.parseQueueStatus(text)
        then:
        result['5085109'] == AbstractGridExecutor.QueueStatus.RUNNING
        result['5085585'] == AbstractGridExecutor.QueueStatus.RUNNING
        result['5085604'] == AbstractGridExecutor.QueueStatus.PENDING
        result['5085611'] == AbstractGridExecutor.QueueStatus.HOLD
        result['5085107'] == AbstractGridExecutor.QueueStatus.ERROR
        result['5085607'] == AbstractGridExecutor.QueueStatus.ERROR
        result['5085608'] == AbstractGridExecutor.QueueStatus.ERROR
        result['5085609'] == AbstractGridExecutor.QueueStatus.RUNNING
        result['5085702'] == AbstractGridExecutor.QueueStatus.RUNNING
        result['5085606'] == AbstractGridExecutor.QueueStatus.DONE
        result['5085034'] == AbstractGridExecutor.QueueStatus.RUNNING
        result['5085612'] == AbstractGridExecutor.QueueStatus.RUNNING
        result['5085703'] == AbstractGridExecutor.QueueStatus.RUNNING
        result['5085704'] == AbstractGridExecutor.QueueStatus.RUNNING
        result.size()==14
    }

    def 'should parse bjobs stats with extra headers' () {
        setup:
        def executor = Spy(LsfExecutor)
        def TEXT = '''
            LSF is processing your request. Please wait ...
            LSF is processing your request. Please wait ...
            JOBID   USER    STAT  QUEUE      FROM_HOST   EXEC_HOST   JOB_NAME   SUBMIT_TIME
            5157393 pluskal RUN   normal     it-c05b07   it-c05b10   *l_cmd_bd) Nov 14 13:00
            5157493 pluskal RUN   normal     it-c05b07   it-c05b10   *l_cmd_cn) Nov 14 13:00
            5157552 pluskal RUN   normal     it-c05b07   it-c05b10   *l_cmd_dl) Nov 14 13:00
            5157610 pluskal RUN   normal     it-c05b07   it-c05b10   *l_cmd_fe) Nov 14 13:00
            5157674 pluskal RUN   normal     it-c05b07   it-c05b10   *l_cmd_gf) Nov 14 13:00
            5157710 pluskal RUN   normal     it-c05b07   it-c05b10   *l_cmd_fv) Nov 14 13:00
            '''.stripIndent().trim()

        when:
        def result = executor.parseQueueStatus(TEXT)
        then:
        result['5157393'] == AbstractGridExecutor.QueueStatus.RUNNING
        result['5157493'] == AbstractGridExecutor.QueueStatus.RUNNING
        result['5157552'] == AbstractGridExecutor.QueueStatus.RUNNING
        result['5157610'] == AbstractGridExecutor.QueueStatus.RUNNING
        result['5157674'] == AbstractGridExecutor.QueueStatus.RUNNING
        result['5157710'] == AbstractGridExecutor.QueueStatus.RUNNING
        result.size() == 6 

    }


    def testQueueStatusCommand() {

        setup:
        def executor = Spy(LsfExecutor)

        expect:
        executor.queueStatusCommand(null) == ['bjobs', '-w']
        executor.queueStatusCommand('long') == ['bjobs', '-w', '-q', 'long']

    }



    def testWrapString() {

        given:
        def executor = Spy(LsfExecutor)

        expect:
        executor.wrapHeader('') == ''
        executor.wrapHeader('hello') == 'hello'
        executor.wrapHeader('span[ptile=number]') == '"span[ptile=number]"'
        executor.wrapHeader('hello world') == '"hello world"'

        executor.pipeLauncherScript() == true
        executor.getSubmitCommandLine(Mock(TaskRun), Mock(Path)) == ['bsub']
    }

    def 'should apply lsf mem unit' () {
        given:
        def executor = Spy(LsfExecutor)
        executor.session = Mock(Session)

        when:
        executor.register()
        then:
        1 * executor.parseLsfConfig() >> [:]
        executor.memUnit == 'KB'
        executor.usageUnit == 'MB'
        
        when:
        executor.register()
        then:
        1 * executor.parseLsfConfig() >> ['LSF_UNIT_FOR_LIMITS': 'GB']
        executor.memUnit == 'GB'
        executor.usageUnit == 'GB'
    }

    def 'should apply per task reserve' () {

        given:
        def executor = Spy(LsfExecutor)
        executor.session = Mock(Session)

        when:
        executor.register()
        then:
        1 * executor.parseLsfConfig() >> [:]
        !executor.perTaskReserve

        when:
        executor.register()
        then:
        1 * executor.parseLsfConfig() >> ['RESOURCE_RESERVE_PER_TASK': 'n']
        !executor.perTaskReserve

        when:
        executor.register()
        then:
        1 * executor.parseLsfConfig() >> ['RESOURCE_RESERVE_PER_TASK': 'y']
        executor.perTaskReserve

    }

    def 'should apply lsf per job limit' () {
        given:
        def session = Mock(Session)
        def executor = Spy(LsfExecutor)
        executor.session = session

        when:
        executor.register()
        then:
        1 * executor.parseLsfConfig() >> [:]
        1 * session.getExecConfigProp(_,'perJobMemLimit',_) >> false
        !executor.perJobMemLimit

        when:
        executor.register()
        then:
        1 * executor.parseLsfConfig() >> [:]
        1 * session.getExecConfigProp(_,'perJobMemLimit',_) >> true
        executor.perJobMemLimit

        when:
        executor.register()
        then:
        1 * executor.parseLsfConfig() >> [LSB_JOB_MEMLIMIT:'y']
        0 * session.getExecConfigProp(_,'perJobMemLimit',_) >> null
        executor.perJobMemLimit
    }


    def 'should parse lsf.config' () {
        given:
        def executor = Spy(LsfExecutor)
        def folder = Files.createTempDirectory('test')
        def file = folder.resolve('lsf.conf')
        file.text = '''
            LSF_FOO=abc
            LSF_BAR="x y z"
            '''.stripIndent()

        when:
        def conf = executor.parseLsfConfig()
        then:
        1 * executor.getEnv0('LSF_ENVDIR') >> null
        conf == [:]

        when:
        conf = executor.parseLsfConfig()
        then:
        1 * executor.getEnv0('LSF_ENVDIR') >> folder.toString()
        conf == [LSF_FOO:'abc', LSF_BAR:'x y z']

        cleanup:
        folder?.deleteDir()
    }

    def 'should parse complex config file' () {
        given:
        def executor = Spy(LsfExecutor)
        def file = new File('src/test/groovy/nextflow/executor/lsf.conf')
        assert file.exists(), 'Cannot find LSF config test file'

        when:
        def config = executor.parseLsfConfig()
        then:
        1 * executor.getEnv0('LSF_ENVDIR') >> file.absoluteFile.parent
        then:
        config.LSF_LOGDIR == '/common/foo/bar/log'
        config.LSF_LOG_MASK=='LOG_WARNING'
        config.LSF_LIM_PORT == '7869'
        config.LSF_UNIT_FOR_LIMITS == 'GB'
        config.LSF_STRIP_DOMAIN == '.cbio.private:.cbio.delta.org:.delta.org'
        config.LSF_MASTER_LIST == "omega-sched01 omega-sched02"
        config.LSF_API_CONNTIMEOUT == '10'
        config.RESOURCE_RESERVE_PER_TASK == 'Y'
    }

}<|MERGE_RESOLUTION|>--- conflicted
+++ resolved
@@ -68,13 +68,9 @@
         task.workDir >> WORK_DIR
 
         when:
-<<<<<<< HEAD
-        def result = executor.getDirectives(task, [])
-=======
         executor.@memUnit = 'GB'
         executor.@usageUnit = 'GB'
-        result = executor.getDirectives(task, [])
->>>>>>> 285fe49c
+        def result = executor.getDirectives(task, [])
         then:
         1 * executor.getJobNameFor(task) >> 'foo'
         _ * task.config >> new TaskConfig(memory: '100GB')
@@ -93,11 +89,8 @@
         task.workDir >> WORK_DIR
 
         when:
-<<<<<<< HEAD
-=======
         executor.@usageUnit = 'KB'
         executor.@perJobMemLimit = true
->>>>>>> 285fe49c
         def result = executor.getDirectives(task, [])
         then:
         1 * executor.getJobNameFor(task) >> 'foo'
@@ -119,13 +112,9 @@
         task.workDir >> WORK_DIR
 
         when:
-<<<<<<< HEAD
-        def result = executor.getDirectives(task, [])
-=======
         executor.@perJobMemLimit = true
         executor.@perTaskReserve = true
-        result = executor.getDirectives(task, [])
->>>>>>> 285fe49c
+        def result = executor.getDirectives(task, [])
         then:
         1 * executor.getJobNameFor(task) >> 'foo'
         _ * task.config >> new TaskConfig(memory: '10MB', cpus: 2)
@@ -410,13 +399,9 @@
         // LSF executor
         def executor = Spy(LsfExecutor, constructorArgs: [[memUnit: 'MB', usageUnit: 'MB']])
         executor.session = new Session()
-<<<<<<< HEAD
-
-=======
         executor.@memUnit = 'MB'
         executor.@usageUnit = 'MB'
         and:
->>>>>>> 285fe49c
         // mock process
         def proc = Mock(TaskProcessor)
         // process name
