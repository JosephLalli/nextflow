--- conflicted
+++ resolved
@@ -16,11 +16,8 @@
 
 package nextflow.k8s
 
-<<<<<<< HEAD
-=======
 import java.nio.file.Files
 import java.nio.file.Path
->>>>>>> 38c8bd33
 import java.nio.file.Paths
 
 import nextflow.Session
@@ -92,7 +89,7 @@
                             containers:[
                                     [name:'nf-123',
                                      image:'debian:latest',
-                                     args:['/bin/sh', '-c', '/bin/bash -ue /some/work/dir/.command.run 2>&1 | tee /some/work/dir/.command.log'] ]
+                                     args:['/bin/bash', '-ue', '-c', '/some/work/dir/.command.run 2>&1 | tee /some/work/dir/.command.log'] ]
                             ]
                     ]
         ]
@@ -123,13 +120,8 @@
                             containers:[
                                     [name:'nf-foo',
                                      image:'debian:latest',
-<<<<<<< HEAD
-                                     command:['/bin/sh', '-c', '/bin/bash -ue /some/work/dir/.command.run 2>&1 | tee /some/work/dir/.command.log'],
-                                     resources:[ requests: [cpu:1], limits:[cpu:1] ],
-=======
-                                     command:['/bin/bash', '-ue','/some/work/dir/.command.run'],
+                                     command:['/bin/bash', '-ue', '-c', '/some/work/dir/.command.run 2>&1 | tee /some/work/dir/.command.log'],
                                      resources:[ requests: [cpu:1] ],
->>>>>>> 38c8bd33
                                      env: [  [name:'NXF_OWNER', value:'501:502'] ]
                                     ]
                             ]
@@ -162,13 +154,8 @@
                             containers:[
                                     [name:'nf-abc',
                                      image:'user/alpine:1.0',
-<<<<<<< HEAD
-                                     command:['/bin/sh', '-c', '/bin/bash -ue /some/work/dir/.command.run 2>&1 | tee /some/work/dir/.command.log'],
-                                     resources:[ requests: [cpu:4, memory:'16384Mi'], limits:[cpu:4, memory:'16384Mi'] ]
-=======
-                                     command:['/bin/bash', '-ue', '/some/work/dir/.command.run'],
+                                     command:['/bin/bash', '-ue', '-c', '/some/work/dir/.command.run 2>&1 | tee /some/work/dir/.command.log'],
                                      resources:[ requests: [cpu:4, memory:'16384Mi'], limits:[memory:'16384Mi'] ]
->>>>>>> 38c8bd33
                                     ]
                             ]
                     ]
@@ -216,7 +203,7 @@
                             containers:[
                                     [name:'nf-123',
                                      image:'debian:latest',
-                                     command:['/bin/sh', '-c', '/bin/bash -ue /some/work/dir/.command.run 2>&1 | tee /some/work/dir/.command.log'] ]
+                                     command:['/bin/bash', '-ue', '-c', '/some/work/dir/.command.run 2>&1 | tee /some/work/dir/.command.log'] ]
                             ]
                     ]
                 ]
@@ -247,13 +234,8 @@
                             containers:[
                                     [name:'nf-foo',
                                      image:'debian:latest',
-<<<<<<< HEAD
-                                     command:['/bin/sh', '-c', '/bin/bash -ue /some/work/dir/.command.run 2>&1 | tee /some/work/dir/.command.log'],
-                                     resources:[ requests: [cpu:1], limits:[cpu:1] ],
-=======
-                                     command:['/bin/bash', '-ue','/some/work/dir/.command.run'],
+                                     command:['/bin/bash', '-ue', '-c', '/some/work/dir/.command.run 2>&1 | tee /some/work/dir/.command.log'],
                                      resources:[ requests: [cpu:1] ],
->>>>>>> 38c8bd33
                                      env: [  [name:'NXF_OWNER', value:'501:502'] ]
                                     ]
                             ]
@@ -285,13 +267,8 @@
                             containers:[
                                     [name:'nf-abc',
                                      image:'user/alpine:1.0',
-<<<<<<< HEAD
-                                     command:['/bin/sh', '-c', '/bin/bash -ue /some/work/dir/.command.run 2>&1 | tee /some/work/dir/.command.log'],
-                                     resources:[ requests: [cpu:4, memory:'16384Mi'], limits:[cpu:4, memory:'16384Mi'] ]
-=======
-                                     command:['/bin/bash', '-ue', '/some/work/dir/.command.run'],
+                                     command:['/bin/bash', '-ue', '-c', '/some/work/dir/.command.run 2>&1 | tee /some/work/dir/.command.log'],
                                      resources:[ requests: [cpu:4, memory:'16384Mi'], limits: [memory:'16384Mi'] ]
->>>>>>> 38c8bd33
                                     ]
                             ]
                     ]
@@ -339,7 +316,7 @@
                             containers:[
                                     [name:'nf-123',
                                      image:'debian:latest',
-                                     args:['/bin/bash', '-ue','/some/work/dir/.command.run'],
+                                     args:['/bin/bash', '-ue', '-c', '/some/work/dir/.command.run 2>&1 | tee /some/work/dir/.command.log'],
                                      env:[[name:'NXF_DEBUG', value:'true']] ]
                             ]
                     ]
@@ -387,13 +364,8 @@
                             containers:[
                                     [name:'nf-123',
                                      image:'debian:latest',
-<<<<<<< HEAD
-                                     command:['/bin/sh', '-c', '/bin/bash -ue /some/work/dir/.command.run 2>&1 | tee /some/work/dir/.command.log'],
-                                     resources:[requests:[cpu:1], limits:[cpu:1]]
-=======
-                                     command:['/bin/bash', '-ue','/some/work/dir/.command.run'],
+                                     command:['/bin/bash', '-ue', '-c', '/some/work/dir/.command.run 2>&1 | tee /some/work/dir/.command.log'],
                                      resources:[requests:[cpu:1]]
->>>>>>> 38c8bd33
                                     ]
                             ]
                     ]
@@ -444,7 +416,7 @@
                     [
                         name: 'nf-123',
                         image: 'debian:latest',
-                        command: ['/bin/sh', '-c', '/bin/bash -ue /some/work/dir/.command.run 2>&1 | tee /some/work/dir/.command.log'],
+                        command: ['/bin/bash', '-ue', '-c', '/some/work/dir/.command.run 2>&1 | tee /some/work/dir/.command.log'],
                         env: [[name:'FOO', value:'bar']],
                         volumeMounts: [
                             [name:'vol-1', mountPath:'/etc'],
@@ -506,7 +478,7 @@
                     [
                         name: 'nf-123',
                         image: 'debian:latest',
-                        command: ['/bin/sh', '-c', '/bin/bash -ue /some/work/dir/.command.run 2>&1 | tee /some/work/dir/.command.log'],
+                        command: ['/bin/bash', '-ue', '-c', '/some/work/dir/.command.run 2>&1 | tee /some/work/dir/.command.log'],
                         volumeMounts: [
                             [name:'vol-1', mountPath:'/work'],
                             [name:'vol-2', mountPath:'/data']
@@ -549,7 +521,7 @@
                     [
                         name: 'nf-123',
                         image: 'debian:latest',
-                        command: ['/bin/sh', '-c', '/bin/bash -ue /some/work/dir/.command.run 2>&1 | tee /some/work/dir/.command.log'],
+                        command: ['/bin/bash', '-ue', '-c', '/some/work/dir/.command.run 2>&1 | tee /some/work/dir/.command.log'],
                         volumeMounts: [
                             [name:'vol-3', mountPath:'/tmp'],
                             [name:'vol-4', mountPath: '/data']
@@ -644,7 +616,7 @@
                        [
                            name: 'nf-123',
                            image: 'debian:latest',
-                           command: ['/bin/sh', '-c', '/bin/bash -ue /some/work/dir/.command.run 2>&1 | tee /some/work/dir/.command.log']
+                           command: ['/bin/bash', '-ue', '-c', '/some/work/dir/.command.run 2>&1 | tee /some/work/dir/.command.log']
                        ]
                      ]
                   ]
