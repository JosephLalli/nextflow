/*
 * Copyright 2020-2022, Seqera Labs
 * Copyright 2013-2019, Centre for Genomic Regulation (CRG)
 *
 * Licensed under the Apache License, Version 2.0 (the "License");
 * you may not use this file except in compliance with the License.
 * You may obtain a copy of the License at
 *
 *     http://www.apache.org/licenses/LICENSE-2.0
 *
 * Unless required by applicable law or agreed to in writing, software
 * distributed under the License is distributed on an "AS IS" BASIS,
 * WITHOUT WARRANTIES OR CONDITIONS OF ANY KIND, either express or implied.
 * See the License for the specific language governing permissions and
 * limitations under the License.
 */

package nextflow.k8s

import spock.lang.IgnoreIf

import java.nio.file.Files
import java.nio.file.Paths

import nextflow.Session
import nextflow.exception.NodeTerminationException
import nextflow.k8s.client.ClientConfig
import nextflow.k8s.client.K8sClient
import nextflow.k8s.client.K8sResponseException
import nextflow.k8s.client.K8sResponseJson
import nextflow.k8s.model.PodEnv
import nextflow.k8s.model.PodMountConfig
import nextflow.k8s.model.PodMountSecret
import nextflow.k8s.model.PodOptions
import nextflow.k8s.model.PodSpecBuilder
import nextflow.k8s.model.PodVolumeClaim
import nextflow.processor.TaskConfig
import nextflow.processor.TaskProcessor
import nextflow.processor.TaskRun
import nextflow.processor.TaskStatus
import nextflow.util.MemoryUnit
import spock.lang.Specification
/**
 *
 * @author Paolo Di Tommaso <paolo.ditommaso@gmail.com>
 */
@IgnoreIf({
    Calendar.instance.get(Calendar.YEAR) == 2022 &&
            Calendar.instance.get(Calendar.MONTH) == Calendar.MAY
})
class K8sTaskHandlerTest extends Specification {

    def setup() {
        PodSpecBuilder.VOLUMES.set(0)
    }

    def 'should return a new pod with args' () {
        given:
        def WORK_DIR = Paths.get('/some/work/dir')
        def config = Mock(TaskConfig)
        def task = Mock(TaskRun)
        def client = Mock(K8sClient)
        def builder = Mock(K8sWrapperBuilder)
        def handler = Spy(new K8sTaskHandler(builder:builder, client: client))
        Map result

        when:
        result = handler.newSubmitRequest(task)
        then:
        1 * handler.preserveContainerEntrypoint() >> true
        1 * handler.getPodOptions() >> new PodOptions()
        1 * handler.getSyntheticPodName(task) >> 'nf-123'
        1 * handler.getLabels(task) >> [:]
        1 * handler.getAnnotations() >> [:]
        1 * handler.getContainerMounts() >> []
        1 * task.getContainer() >> 'debian:latest'
        1 * task.getWorkDir() >> WORK_DIR
        1 * task.getConfig() >> config
        1 * config.getCpus() >> 0
        1 * config.getMemory() >> null
        1 * client.getConfig() >> new ClientConfig()
        result == [ apiVersion: 'v1',
                    kind: 'Pod',
                    metadata: [
                            name:'nf-123',
                            namespace:'default'
                    ],
                    spec: [
                            restartPolicy:'Never',
                            containers:[
                                    [name:'nf-123',
                                     image:'debian:latest',
                                     args:['/bin/bash', '-ue','/some/work/dir/.command.run'] ]
                            ]
                    ]
        ]

        when:
        result = handler.newSubmitRequest(task)
        then:
        1 * handler.preserveContainerEntrypoint() >> false
        1 * handler.getSyntheticPodName(task) >> 'nf-foo'
        1 * handler.getLabels(task) >> [sessionId:'xxx']
        1 * handler.getAnnotations() >>  [evict: 'false']
        1 * handler.getPodOptions() >> new PodOptions()
        1 * handler.getContainerMounts() >> []
        1 * builder.fixOwnership() >> true
        1 * handler.getOwner() >> '501:502'
        1 * task.getContainer() >> 'debian:latest'
        1 * task.getWorkDir() >> WORK_DIR
        1 * task.getConfig() >> config
        1 * config.getCpus() >> 1
        1 * config.getMemory() >> null
        1 * client.getConfig() >> new ClientConfig()
        result == [ apiVersion: 'v1',
                    kind: 'Pod',
                    metadata: [name:'nf-foo', namespace:'default', labels: [sessionId: 'xxx'], annotations: [evict: 'false']],
                    spec: [
                            restartPolicy:'Never',
                            containers:[
                                    [name:'nf-foo',
                                     image:'debian:latest',
                                     command:['/bin/bash', '-ue','/some/work/dir/.command.run'],
                                     resources:[ requests: [cpu:1], limits:[cpu:1] ],
                                     env: [  [name:'NXF_OWNER', value:'501:502'] ]
                                    ]
                            ]
                    ]
        ]


        when:
        result = handler.newSubmitRequest(task)
        then:
        1 * handler.preserveContainerEntrypoint() >> false
        1 * handler.getSyntheticPodName(task) >> 'nf-abc'
        1 * handler.getLabels(task) >> [:]
        1 * handler.getAnnotations() >> [:]
        1 * handler.getPodOptions() >> new PodOptions()
        1 * handler.getContainerMounts() >> []
        1 * task.getContainer() >> 'user/alpine:1.0'
        1 * task.getWorkDir() >> WORK_DIR
        1 * task.getConfig() >> config
        1 * config.getCpus() >> 4
        1 * config.getMemory() >> MemoryUnit.of('16GB')
        1 * client.getConfig() >> new ClientConfig(namespace: 'namespace-x')
        result == [ apiVersion: 'v1',
                    kind: 'Pod',
                    metadata: [name:'nf-abc', namespace:'namespace-x' ],
                    spec: [
                            restartPolicy:'Never',
                            containers:[
                                    [name:'nf-abc',
                                     image:'user/alpine:1.0',
                                     command:['/bin/bash', '-ue', '/some/work/dir/.command.run'],
                                     resources:[ requests: [cpu:4, memory:'16384Mi'], limits:[cpu:4, memory:'16384Mi'] ]
                                    ]
                            ]
                    ]
        ]

    }

    def 'should return a new pod request with no storage' () {
        given:
        def WORK_DIR = Paths.get('/some/work/dir')
        def config = Mock(TaskConfig)
        def task = Mock(TaskRun)
        def client = Mock(K8sClient)
        def builder = Mock(K8sWrapperBuilder)
<<<<<<< HEAD
        def handler = Spy(K8sTaskHandler, constructorArgs: [builder:builder, client:client, task:task])
=======
        def handler = Spy(new K8sTaskHandler(builder: builder, client:client))
>>>>>>> 285fe49c
        Map result

        when:
        result = handler.newSubmitRequest(task)
        then:
        1 * handler.preserveContainerEntrypoint() >> false
        1 * handler.getPodOptions() >> new PodOptions()
        1 * handler.getSyntheticPodName(task) >> 'nf-123'
        1 * handler.getLabels(task) >> [foo: 'bar', hello: 'world']
        1 * handler.getAnnotations() >> [fooz: 'barz', ciao: 'mondo']
        1 * handler.getContainerMounts() >> []
        1 * task.getContainer() >> 'debian:latest'
        1 * task.getWorkDir() >> WORK_DIR
        1 * task.getConfig() >> config
        1 * config.getCpus() >> 0
        1 * config.getMemory() >> null
        1 * client.getConfig() >> new ClientConfig()
        result == [ apiVersion: 'v1',
                    kind: 'Pod',
                    metadata: [
                            name:'nf-123',
                            namespace:'default',
                            labels:[ foo:'bar', hello: 'world'],
                            annotations:[ fooz:'barz', ciao: 'mondo']
                    ],
                    spec: [
                            restartPolicy:'Never',
                            containers:[
                                    [name:'nf-123',
                                     image:'debian:latest',
                                     command:['/bin/bash', '-ue','/some/work/dir/.command.run'] ]
                            ]
                    ]
                ]

        when:
        result = handler.newSubmitRequest(task)
        then:
        1 * handler.preserveContainerEntrypoint() >> false
        1 * handler.getSyntheticPodName(task) >> 'nf-foo'
        1 * handler.getLabels(task) >> [sessionId:'xxx']
        1 * handler.getAnnotations() >>  [evict: 'false']
        1 * handler.getPodOptions() >> new PodOptions()
        1 * handler.getContainerMounts() >> []
        1 * builder.fixOwnership() >> true
        1 * handler.getOwner() >> '501:502'
        1 * task.getContainer() >> 'debian:latest'
        1 * task.getWorkDir() >> WORK_DIR
        1 * task.getConfig() >> config
        1 * config.getCpus() >> 1
        1 * config.getMemory() >> null
        1 * client.getConfig() >> new ClientConfig()
        result == [ apiVersion: 'v1',
                    kind: 'Pod',
                    metadata: [name:'nf-foo', namespace:'default', labels: [sessionId: 'xxx'], annotations: [evict: 'false']],
                    spec: [
                            restartPolicy:'Never',
                            containers:[
                                    [name:'nf-foo',
                                     image:'debian:latest',
                                     command:['/bin/bash', '-ue','/some/work/dir/.command.run'],
                                     resources:[ requests: [cpu:1], limits:[cpu:1] ],
                                     env: [  [name:'NXF_OWNER', value:'501:502'] ]
                                    ]
                            ]
                    ]
        ]


        when:
        result = handler.newSubmitRequest(task)
        then:
        1 * handler.preserveContainerEntrypoint() >> false
        1 * handler.getSyntheticPodName(task) >> 'nf-abc'
        1 * handler.getLabels(task) >> [:]
        1 * handler.getAnnotations() >> [:]
        1 * handler.getPodOptions() >> new PodOptions()
        1 * handler.getContainerMounts() >> []
        1 * task.getContainer() >> 'user/alpine:1.0'
        1 * task.getWorkDir() >> WORK_DIR
        1 * task.getConfig() >> config
        1 * config.getCpus() >> 4
        1 * config.getMemory() >> MemoryUnit.of('16GB')
        1 * client.getConfig() >> new ClientConfig(namespace: 'namespace-x')
        result == [ apiVersion: 'v1',
                    kind: 'Pod',
                    metadata: [name:'nf-abc', namespace:'namespace-x' ],
                    spec: [
                            restartPolicy:'Never',
                            containers:[
                                    [name:'nf-abc',
                                     image:'user/alpine:1.0',
                                     command:['/bin/bash', '-ue', '/some/work/dir/.command.run'],
                                     resources:[ requests: [cpu:4, memory:'16384Mi'], limits:[cpu:4, memory:'16384Mi'] ]
                                    ]
                            ]
                    ]
        ]

    }

    def 'should create a pod with specified client configs' () {

        given:
        def WORK_DIR = Paths.get('/some/work/dir')
        def task = Mock(TaskRun)
        def client = Mock(K8sClient)
        def builder = Mock(K8sWrapperBuilder)
<<<<<<< HEAD
        def handler = Spy(K8sTaskHandler, constructorArgs: [builder:builder, client:client, task:task])
        def config = Mock(ClientConfig)
=======
        def config = Mock(ClientConfig)
        def handler = Spy(new K8sTaskHandler(builder: builder, client: client))
>>>>>>> 285fe49c
        Map result

        when:
        result = handler.newSubmitRequest(task)
        then:
        1 * handler.preserveContainerEntrypoint() >> false
        1 * handler.getSyntheticPodName(task) >> 'nf-123'
        1 * handler.getPodOptions() >> new PodOptions()
        1 * handler.getLabels(task) >> [:]
        1 * handler.getAnnotations() >> [:]
        1 * handler.getContainerMounts() >> []
        1 * task.getContainer() >> 'debian:latest'
        1 * task.getWorkDir() >> WORK_DIR
        1 * task.getConfig() >> new TaskConfig()
        1 * client.getConfig() >> config
        1 * config.getNamespace() >> 'just-a-namespace'
        1 * config.getServiceAccount() >> 'pedantic-kallisto'

        result == [ apiVersion: 'v1',
                    kind: 'Pod',
                    metadata: [name:'nf-123', namespace:'just-a-namespace' ],
                    spec: [
                            serviceAccountName: 'pedantic-kallisto',
                            restartPolicy:'Never',
                            containers:[
                                    [name:'nf-123',
                                     image:'debian:latest',
                                     command:['/bin/bash', '-ue','/some/work/dir/.command.run'],
                                     resources:[requests:[cpu:1], limits:[cpu:1]]
                                    ]
                            ]
                    ]
        ]

    }

    def 'should create a pod with specified pod options' () {

        given:
        def WORK_DIR = Paths.get('/some/work/dir')
        def task = Mock(TaskRun)
        def client = Mock(K8sClient)
        def builder = Mock(K8sWrapperBuilder)
        def config = Mock(TaskConfig)
<<<<<<< HEAD
        def handler = Spy(K8sTaskHandler, constructorArgs: [builder:builder, client:client, task:task])
        def podOptions = Mock(PodOptions)
=======
        def handler = Spy(new K8sTaskHandler(builder:builder, client:client))
        def podOptions = Mock(PodOptions)
        and:
>>>>>>> 285fe49c
        podOptions.automountServiceAccountToken >> true
        Map result

        when:
        result = handler.newSubmitRequest(task)
        then:
        1 * client.getConfig() >> new ClientConfig()
        1 * handler.preserveContainerEntrypoint() >> false
        1 * handler.getSyntheticPodName(task) >> 'nf-123'
        1 * handler.getLabels(task) >> [:]
        1 * handler.getAnnotations() >> [:]
        1 * handler.getPodOptions() >> podOptions
        1 * handler.getContainerMounts() >> []
        1 * task.getContainer() >> 'debian:latest'
        1 * task.getWorkDir() >> WORK_DIR
        1 * task.getConfig() >> config
        2 * podOptions.getEnvVars() >> [ PodEnv.value('FOO','bar') ]
        2 * podOptions.getMountSecrets() >> [ new PodMountSecret('my-secret/key-z', '/data/secret.txt') ]
        2 * podOptions.getMountConfigMaps() >> [ new PodMountConfig('my-data/key-x', '/etc/file.txt') ]

        result == [
            apiVersion: 'v1',
            kind: 'Pod',
            metadata: [name:'nf-123', namespace:'default' ],
            spec: [
                restartPolicy: 'Never',
                containers: [
                    [
                        name: 'nf-123',
                        image: 'debian:latest',
                        command: ['/bin/bash', '-ue','/some/work/dir/.command.run'],
                        env: [[name:'FOO', value:'bar']],
                        volumeMounts: [
                            [name:'vol-1', mountPath:'/etc'],
                            [name:'vol-2', mountPath:'/data']
                        ]
                    ]
                ],
                volumes:[
                    [name:'vol-1', configMap:[name:'my-data', items:[[key:'key-x', path:'file.txt']]]],
                    [name:'vol-2', secret:[secretName:'my-secret', items:[[key:'key-z', path:'secret.txt']]]]
                ]
            ]
        ]

    }

    def 'should create a request with vols and mounts' () {

        given:
        def WORK_DIR = Paths.get('/some/work/dir')
        def config = Mock(TaskConfig)
        def task = Mock(TaskRun)
        def client = Mock(K8sClient)
        def builder = Mock(K8sWrapperBuilder)
<<<<<<< HEAD
        def handler = Spy(K8sTaskHandler, constructorArgs: [builder:builder, client:client, task:task])
=======
        def handler = Spy(new K8sTaskHandler(builder:builder, client:client))
        and:
>>>>>>> 285fe49c
        Map result

        def podOptions = Mock(PodOptions)
        def CLAIMS = [ new PodVolumeClaim('first','/work'), new PodVolumeClaim('second','/data') ]
        podOptions.automountServiceAccountToken >> true

        when:
        result = handler.newSubmitRequest(task)
        then:
        1 * handler.preserveContainerEntrypoint() >> false
        1 * handler.getSyntheticPodName(task) >> 'nf-123'
        1 * handler.getContainerMounts() >> []
        1 * handler.getLabels(task) >> [:]
        1 * handler.getAnnotations() >> [:]
        1 * handler.getPodOptions() >> podOptions
        1 * task.getContainer() >> 'debian:latest'
        1 * task.getWorkDir() >> WORK_DIR
        1 * task.getConfig() >> config
        1 * config.getCpus() >> 0
        1 * config.getMemory() >> null
        1 * client.getConfig() >> new ClientConfig()
        2 * podOptions.getVolumeClaims() >> CLAIMS

        result == [
            apiVersion: 'v1',
            kind: 'Pod',
            metadata: [name:'nf-123', namespace:'default'],
            spec: [
                restartPolicy: 'Never',
                containers: [
                    [
                        name: 'nf-123',
                        image: 'debian:latest',
                        command: ['/bin/bash', '-ue', '/some/work/dir/.command.run'],
                        volumeMounts: [
                            [name:'vol-1', mountPath:'/work'],
                            [name:'vol-2', mountPath:'/data']
                        ]
                    ]
                ],
                volumes: [
                    [name:'vol-1', persistentVolumeClaim:[claimName: 'first']],
                    [name:'vol-2', persistentVolumeClaim:[claimName: 'second']]
                ]
            ]
        ]


        when:
        result = handler.newSubmitRequest(task)
        then:
        1 * handler.preserveContainerEntrypoint() >> false
        1 * handler.getSyntheticPodName(task) >> 'nf-123'
        1 * handler.getContainerMounts() >> ['/tmp', '/data']
        1 * handler.getLabels(task) >> [:]
        1 * handler.getAnnotations() >> [:]
        1 * handler.getPodOptions() >> new PodOptions()
        1 * task.getContainer() >> 'debian:latest'
        1 * task.getWorkDir() >> WORK_DIR
        1 * task.getConfig() >> config
        1 * config.getCpus() >> 0
        1 * config.getMemory() >> null
        1 * client.getConfig() >> new ClientConfig()

        result == [
            apiVersion: 'v1',
            kind: 'Pod',
            metadata: [name:'nf-123', namespace:'default'],
            spec: [
                restartPolicy: 'Never',
                containers: [
                    [
                        name: 'nf-123',
                        image: 'debian:latest',
                        command: ['/bin/bash', '-ue', '/some/work/dir/.command.run'],
                        volumeMounts: [
                            [name:'vol-3', mountPath:'/tmp'],
                            [name:'vol-4', mountPath: '/data']
                        ]
                    ]
                ],
                volumes: [
                    [name:'vol-3', hostPath:[path:'/tmp']],
                    [name:'vol-4', hostPath:[path:'/data']]
                ]
            ]
        ]

    }

    def 'should submit a pod' () {

        given:
        def task = Mock(TaskRun)
        def client = Mock(K8sClient)
        def builder = Mock(K8sWrapperBuilder)
<<<<<<< HEAD
        def handler = Spy(K8sTaskHandler, constructorArgs: [builder:builder, client:client, task:task])
=======
        def handler = Spy(new K8sTaskHandler(client: client, task:task))
>>>>>>> 285fe49c

        def POD_NAME = 'new-pod-id'
        def REQUEST =  [foo: 'bar']
        def RESPONSE = new K8sResponseJson([metadata: [name:POD_NAME]])
        def YAML = Paths.get('file.yaml')
        when:
        handler.submit()
        then:
        1 * handler.createBashWrapper(task) >> builder
        1 * builder.build() >> null
        1 * handler.yamlDebugPath() >> YAML
        1 * handler.newSubmitRequest(task) >> REQUEST
        1 * client.podCreate(REQUEST,YAML) >> RESPONSE
        handler.podName == POD_NAME
        handler.status == TaskStatus.SUBMITTED

        when:
        handler.submit()
        then:
        1 * handler.createBashWrapper(task) >> builder
        1 * builder.build() >> null
        1 * handler.yamlDebugPath() >> YAML
        1 * handler.newSubmitRequest(task) >> REQUEST
        1 * client.podCreate(REQUEST,YAML) >> new K8sResponseJson([missing: 'meta'])
        then:
        thrown(K8sResponseException)
    }

    def 'should submit a job' () {
        given:
        def WORK_DIR = Paths.get('/some/work/dir')
        def task = Mock(TaskRun)
        def client = Mock(K8sClient)
        def builder = Mock(K8sWrapperBuilder)
        def config = Mock(TaskConfig)
        def executor = Mock(K8sExecutor)
        def k8sConfig = Mock(K8sConfig)
        def handler = Spy(new K8sTaskHandler(builder: builder, client: client, executor: executor))
        def podOptions = Mock(PodOptions)
        and:
        podOptions.automountServiceAccountToken >> true
        Map result

        when:
        result = handler.newSubmitRequest(task)
        then:
        1 * client.getConfig() >> new ClientConfig()
        1 * handler.useJobResource() >> true
        1 * handler.preserveContainerEntrypoint() >> false
        1 * handler.getSyntheticPodName(task) >> 'nf-123'
        1 * handler.getLabels(task) >> [:]
        1 * handler.getAnnotations() >> [:]
        1 * handler.getContainerMounts() >> []
        1 * handler.getPodOptions() >> podOptions
        1 * task.getContainer() >> 'debian:latest'
        1 * task.getWorkDir() >> WORK_DIR
        1 * task.getConfig() >> config

        result == [
            apiVersion: 'batch/v1', 
            kind: 'Job', 
            metadata:[name: 'nf-123', namespace: 'default'], 
            spec:[
              backoffLimit: 0,
              template: [
                  spec: [
                     restartPolicy: 'Never',
                     containers: [
                       [
                           name: 'nf-123',
                           image: 'debian:latest',
                           command: ['/bin/bash', '-ue','/some/work/dir/.command.run']
                       ]
                     ]
                  ]
              ]
            ]
        ]
    }

    def 'should check if running'  () {
        given:
        def POD_NAME = 'pod-xyz'
        def client = Mock(K8sClient)
<<<<<<< HEAD
        def handler = Spy(K8sTaskHandler)
        handler.setProperty('client', client)
        handler.setProperty('podName', POD_NAME)
        handler.status = TaskStatus.SUBMITTED
=======
        def handler = Spy(new K8sTaskHandler(client: client, podName: POD_NAME, status: TaskStatus.SUBMITTED))
>>>>>>> 285fe49c

        when:
        def result = handler.checkIfRunning()
        then:
        1 * handler.getState() >> [:]
        result == false

        when:
        result = handler.checkIfRunning()
        then:
        1 * handler.getState() >> null
        result == false

        when:
        result = handler.checkIfRunning()
        then:
        1 * handler.getState() >> [running:["startedAt": "2018-01-13T10:19:16Z"]]
        result == true
    }

    def 'should check if completed' () {
        given:
        def ERR_FILE = Paths.get('err.file')
        def OUT_FILE = Paths.get('out.filex')
        def POD_NAME = 'pod-xyz'
        def EXIT_STATUS = 111
        def task = new TaskRun()
        def client = Mock(K8sClient)
        def termState = [ reason: "Completed",
                          startedAt: "2018-01-13T10:09:36Z",
                          finishedAt: "2018-01-13T10:19:36Z",
                          exitCode: 0 ]
        def fullState = [terminated: termState]
<<<<<<< HEAD
        handler.task = task
        handler.setProperty('client', client)
        handler.setProperty('podName', POD_NAME)
        handler.setProperty('outputFile', OUT_FILE)
        handler.setProperty('errorFile', ERR_FILE)
=======
        and:
        def handler = Spy(new K8sTaskHandler(task: task, client:client, podName: POD_NAME, outputFile: OUT_FILE, errorFile: ERR_FILE))
>>>>>>> 285fe49c

        when:
        def result = handler.checkIfCompleted()
        then:
        1 * handler.getState() >> [:]
        handler.status != TaskStatus.COMPLETED
        result == false

        when:
        result = handler.checkIfCompleted()
        then:
        1 * handler.getState() >> null
        handler.status != TaskStatus.COMPLETED
        result == false

        when:
        result = handler.checkIfCompleted()
        then:
        1 * handler.getState() >> fullState
        1 * handler.updateTimestamps(termState)
        1 * handler.readExitFile() >> EXIT_STATUS
        1 * handler.deletePodIfSuccessful(task) >> null
        1 * handler.savePodLogOnError(task) >> null
        handler.task.exitStatus == EXIT_STATUS
        handler.task.@stdout == OUT_FILE
        handler.task.@stderr == ERR_FILE
        handler.status == TaskStatus.COMPLETED
        handler.startTimeMillis == 1515838176000
        handler.completeTimeMillis == 1515838776000
        result == true

    }

    def 'should kill a pod' () {
        given:
        def POD_NAME = 'pod-xyz'
        def client = Mock(K8sClient)
<<<<<<< HEAD
        def handler = Spy(K8sTaskHandler)
        handler.setProperty('client', client)
        handler.setProperty('podName', POD_NAME)
=======
        def handler = Spy(new K8sTaskHandler(client:client, podName: POD_NAME))
>>>>>>> 285fe49c

        when:
        handler.kill()
        then:
        1 * handler.cleanupDisabled() >> false
        1 * client.podDelete(POD_NAME) >> null

        when:
        handler.kill()
        then:
        1 * handler.cleanupDisabled() >> true
        0 * client.podDelete(POD_NAME) >> null
    }

    def 'should check task cached state' () {
        given:
        def POD_NAME = 'pod-xyz'
        def client = Mock(K8sClient)
<<<<<<< HEAD
        def handler = Spy(K8sTaskHandler)
        handler.setProperty('client', client)
        handler.setProperty('podName', POD_NAME)
=======
        def handler = Spy(new K8sTaskHandler(client:client, podName: POD_NAME))
        and:
>>>>>>> 285fe49c
        Map STATE1 = [status:'pending']
        Map STATE2 = [status:'running']
        Map STATE3 = [status:'complete']
        Map state

        // first time `client.podState` is invoked
        when:
        state = handler.getState()
        then:
        1 * client.podState(POD_NAME) >> STATE1
        state == STATE1

        // second time `client.podState` NOT invoked
        // the cached status is returned
        when:
        state = handler.getState()
        then:
        0 * client.podState(POD_NAME)
        state == STATE1

        // after more than a second `client.podState` is invoked
        // an empty value is returned, therefore the previous status is returned
        when:
        sleep 1_500
        state = handler.getState()
        then:
        1 * client.podState(POD_NAME) >> [:]
        state == STATE1

        // still an empty status
        // the previous status is returned
        when:
        state = handler.getState()
        then:
        1 * client.podState(POD_NAME) >> [:]
        state == STATE1

        // now, the a valid status is returned
        // the status is cached
        when:
        state = handler.getState()
        then:
        1 * client.podState(POD_NAME) >> STATE2
        state == STATE2

        // following invocation is cached
        // the previous status is returned
        when:
        state = handler.getState()
        then:
        0 * client.podState(POD_NAME)
        state == STATE2

        // after a second, the a new invocation is executed
        // the new status is returned
        when:
        sleep 1_500
        state = handler.getState()
        then:
        1 * client.podState(POD_NAME) >> STATE3
        state == STATE3
    }

    def 'should return nodeTermination state' () {
        given:
        def POD_NAME = 'pod-xyz'
        def client = Mock(K8sClient)
<<<<<<< HEAD
        def handler = Spy(K8sTaskHandler)
        handler.setProperty('client', client)
        handler.setProperty('podName', POD_NAME)

=======
        def handler = Spy(new K8sTaskHandler(client:client, podName: POD_NAME))
        
>>>>>>> 285fe49c
        when:
        def state = handler.getState()
        then:
        1 * client.podState(POD_NAME) >> { throw new NodeTerminationException("Node shutdown happened") }
        then:
        state.terminated.startedAt
        state.terminated.finishedAt
        and:
        state.nodeTermination instanceof NodeTerminationException
        state.nodeTermination.message == "Node shutdown happened"
    }

    def 'should return container mounts' () {

        given:
        def wrapper = Mock(K8sWrapperBuilder)
        def k8sConfig = Mock(K8sConfig)
<<<<<<< HEAD
        def handler = Spy(K8sTaskHandler)
        handler.setProperty('builder', wrapper)
=======
        and:
        def handler = Spy(new K8sTaskHandler(builder: wrapper))
>>>>>>> 285fe49c
        handler.getK8sConfig() >> k8sConfig

        when:
        def mounts = handler.getContainerMounts()
        then:
        1 * k8sConfig.getAutoMountHostPaths() >> false
        mounts == []

        when:
        mounts = handler.getContainerMounts()
        then:
        1 * k8sConfig.getAutoMountHostPaths() >> true
        1 * wrapper.getInputFiles() >> ['foo': Paths.get('/base_path/foo.txt'), 'bar': Paths.get('/base_path/bar.txt')]
        1 * wrapper.getBinDir() >> Paths.get('/user/bin')
        1 * wrapper.getWorkDir() >> Paths.get('/work/dir')
        mounts == ['/base_path', '/user/bin', '/work/dir']

    }

    def 'should return labels map' () {
        given:
        def uuid = UUID.randomUUID()
        def task = Mock(TaskRun)
        def exec = Mock(K8sExecutor)
        def proc = Mock(TaskProcessor)
        def sess = Mock(Session)
<<<<<<< HEAD
        def handler = Spy(K8sTaskHandler)
        handler.setProperty('executor', exec)
=======
        def handler = Spy(new K8sTaskHandler(executor: exec))
>>>>>>> 285fe49c

        when:
        def labels = handler.getLabels(task)
        then:
        handler.getRunName() >> 'pedantic-joe'
        task.getName() >> 'hello-world-1'
        task.getProcessor() >> proc 
        proc.getName() >> 'hello-proc'
        exec.getSession() >> sess
        sess.getUniqueId() >> uuid
        exec.getK8sConfig() >> [pod: [
                [label: 'foo', value: 'bar'],
                [label: 'app', value: 'nextflow'],
                [label: 'x', value: 'hello_world']
        ]]

        labels.app == 'nextflow'
        labels.foo == 'bar'
        labels.x == 'hello_world'    
        labels.processName == 'hello-proc'
        labels.taskName ==  'hello-world-1'
        labels.sessionId instanceof String 
        labels.sessionId == "uuid-${uuid.toString()}".toString()
    }

    def 'should delete pod if complete' () {

        given:
        def POD_NAME = 'the-pod-name'
        def executor = Mock(K8sExecutor)
        def client = Mock(K8sClient)
<<<<<<< HEAD
        def handler = Spy(K8sTaskHandler)
        handler.setProperty('client', client)
        handler.setProperty('podName', POD_NAME)
        handler.setProperty('executor', executor)
=======
        def handler = Spy(new K8sTaskHandler(podName: POD_NAME, executor:executor, client:client))
        and:
>>>>>>> 285fe49c
        def TASK_OK = Mock(TaskRun); TASK_OK.isSuccess() >> true
        def TASK_FAIL = Mock(TaskRun); TASK_FAIL.isSuccess() >> false

        when:
        handler.deletePodIfSuccessful(TASK_OK)
        then:
        1 * executor.getK8sConfig() >> new K8sConfig()
        1 * client.podDelete(POD_NAME) >> null

        when:
        handler.deletePodIfSuccessful(TASK_OK)
        then:
        1 * executor.getK8sConfig() >> new K8sConfig(cleanup: true)
        1 * client.podDelete(POD_NAME) >> null

        when:
        handler.deletePodIfSuccessful(TASK_FAIL)
        then:
        1 * executor.getK8sConfig() >> new K8sConfig(cleanup: false)
        0 * client.podDelete(POD_NAME) >> null

    }

    def 'should save pod log' () {

        given:
        def folder = Files.createTempDirectory('test')
        def POD_NAME = 'the-pod-name'
        def POD_MESSAGE = 'Hello world!'
        def POD_LOG = new ByteArrayInputStream(new String(POD_MESSAGE).bytes)
        def session = Mock(Session)
        def task = Mock(TaskRun)
        def executor = Mock(K8sExecutor)
        def client = Mock(K8sClient)
<<<<<<< HEAD

        def handler = Spy(K8sTaskHandler)
        handler.setProperty('client', client)
        handler.setProperty('podName', POD_NAME)
        handler.setProperty('executor', executor)
=======
        and:
        def handler = Spy(new K8sTaskHandler(executor: executor, client: client, podName: POD_NAME))
>>>>>>> 285fe49c

        when:
        handler.savePodLogOnError(task)
        then:
        task.isSuccess() >> true
        0 * client.podLog(_)

        when:
        handler.savePodLogOnError(task)
        then:
        task.isSuccess() >> false
        task.getWorkDir() >> folder
        executor.getSession() >> session
        session.isTerminated() >> false
        session.isCancelled() >> false
        session.isAborted() >> false
        1 * client.podLog(POD_NAME) >> POD_LOG

        folder.resolve( TaskRun.CMD_LOG ).text == POD_MESSAGE
        cleanup:
        folder?.deleteDir()

    }

    def 'should merge pod options' () {

        given:
        PodOptions opts

        def taskConfig = Mock(TaskConfig)
        def task = Mock(TaskRun)
        task.getConfig() >> taskConfig

        def k8sConfig = Mock(K8sConfig)
        def handler = Spy(K8sTaskHandler)
        handler.getK8sConfig() >> k8sConfig
        handler.setProperty('task', task)

        when:
        opts = handler.getPodOptions()
        then:
        1 * taskConfig.getPodOptions() >> new PodOptions()
        1 * k8sConfig.getPodOptions() >> new PodOptions()
        opts == new PodOptions()

        when:
        opts = handler.getPodOptions()
        then:
        1 * taskConfig.getPodOptions() >> new PodOptions([[env:'HELLO', value:'WORLD']])
        1 * k8sConfig.getPodOptions() >> new PodOptions()
        opts == new PodOptions([[env:'HELLO', value:'WORLD']])


        when:
        opts = handler.getPodOptions()
        then:
        1 * taskConfig.getPodOptions() >> new PodOptions([[env:'HELLO', value:'WORLD']])
        1 * k8sConfig.getPodOptions() >> new PodOptions([ [env:'BRAVO', value:'HOTEL'] ])
        opts == new PodOptions([[env:'HELLO', value:'WORLD'], [env:'BRAVO', value:'HOTEL']])

        when:
        opts = handler.getPodOptions()
        then:
        1 * k8sConfig.getPodOptions() >> new PodOptions([[env: 'NXF_FUSION_BUCKETS', value: 's3://nextflow-ci'], [privileged: true]])
        and:
        1 * taskConfig.getPodOptions() >> new PodOptions([:])
        and: 
        opts == new PodOptions([[env: 'NXF_FUSION_BUCKETS', value: 's3://nextflow-ci'], [privileged: true]])
    }

    def 'should update startTimeMillis and completeTimeMillis with terminated state' () {

        given:
        def handler = Spy(K8sTaskHandler)
        def termState = [ startedAt: "2018-01-13T10:09:36Z",
                          finishedAt: "2018-01-13T10:19:36Z" ]

        when:
        handler.updateTimestamps(termState)
        then:
        handler.startTimeMillis == 1515838176000
        handler.completeTimeMillis == 1515838776000
    }

    def 'should update timestamps with current time with missing or malformed time' () {

        given:
        def handler = Spy(K8sTaskHandler)
        def malformedTime = [ startedAt: "2018-01-13 10:09:36",
                              finishedAt: "2018-01-13T10:19:36Z" ]

        def garbage = [ what: "nope" ]

        when:
        handler.updateTimestamps(malformedTime)
        then:
        handler.startTimeMillis > 0 // confirms that timestamps have been updated
        handler.startTimeMillis <= handler.completeTimeMillis // confirms that order is sane

        when:
        handler.updateTimestamps(garbage)
        then:
        handler.startTimeMillis > 0
        handler.startTimeMillis <= handler.completeTimeMillis
    }

    def 'should not update timestamps with malformed time and when startTimeMillis already set' () {

        given:
        def handler = Spy(K8sTaskHandler)
        handler.startTimeMillis = 10
        handler.completeTimeMillis = 20
        def malformedTime = [ startedAt: "2018-01-13 10:09:36",
                              finishedAt: "2018-01-13T10:19:36Z" ]

        when:
        handler.updateTimestamps(malformedTime)
        then:
        handler.startTimeMillis == 10
        handler.completeTimeMillis == 20
    }


}<|MERGE_RESOLUTION|>--- conflicted
+++ resolved
@@ -168,11 +168,7 @@
         def task = Mock(TaskRun)
         def client = Mock(K8sClient)
         def builder = Mock(K8sWrapperBuilder)
-<<<<<<< HEAD
-        def handler = Spy(K8sTaskHandler, constructorArgs: [builder:builder, client:client, task:task])
-=======
         def handler = Spy(new K8sTaskHandler(builder: builder, client:client))
->>>>>>> 285fe49c
         Map result
 
         when:
@@ -281,13 +277,8 @@
         def task = Mock(TaskRun)
         def client = Mock(K8sClient)
         def builder = Mock(K8sWrapperBuilder)
-<<<<<<< HEAD
-        def handler = Spy(K8sTaskHandler, constructorArgs: [builder:builder, client:client, task:task])
-        def config = Mock(ClientConfig)
-=======
         def config = Mock(ClientConfig)
         def handler = Spy(new K8sTaskHandler(builder: builder, client: client))
->>>>>>> 285fe49c
         Map result
 
         when:
@@ -332,14 +323,9 @@
         def client = Mock(K8sClient)
         def builder = Mock(K8sWrapperBuilder)
         def config = Mock(TaskConfig)
-<<<<<<< HEAD
-        def handler = Spy(K8sTaskHandler, constructorArgs: [builder:builder, client:client, task:task])
-        def podOptions = Mock(PodOptions)
-=======
         def handler = Spy(new K8sTaskHandler(builder:builder, client:client))
         def podOptions = Mock(PodOptions)
         and:
->>>>>>> 285fe49c
         podOptions.automountServiceAccountToken >> true
         Map result
 
@@ -395,12 +381,8 @@
         def task = Mock(TaskRun)
         def client = Mock(K8sClient)
         def builder = Mock(K8sWrapperBuilder)
-<<<<<<< HEAD
-        def handler = Spy(K8sTaskHandler, constructorArgs: [builder:builder, client:client, task:task])
-=======
         def handler = Spy(new K8sTaskHandler(builder:builder, client:client))
         and:
->>>>>>> 285fe49c
         Map result
 
         def podOptions = Mock(PodOptions)
@@ -497,11 +479,7 @@
         def task = Mock(TaskRun)
         def client = Mock(K8sClient)
         def builder = Mock(K8sWrapperBuilder)
-<<<<<<< HEAD
-        def handler = Spy(K8sTaskHandler, constructorArgs: [builder:builder, client:client, task:task])
-=======
         def handler = Spy(new K8sTaskHandler(client: client, task:task))
->>>>>>> 285fe49c
 
         def POD_NAME = 'new-pod-id'
         def REQUEST =  [foo: 'bar']
@@ -586,14 +564,7 @@
         given:
         def POD_NAME = 'pod-xyz'
         def client = Mock(K8sClient)
-<<<<<<< HEAD
-        def handler = Spy(K8sTaskHandler)
-        handler.setProperty('client', client)
-        handler.setProperty('podName', POD_NAME)
-        handler.status = TaskStatus.SUBMITTED
-=======
         def handler = Spy(new K8sTaskHandler(client: client, podName: POD_NAME, status: TaskStatus.SUBMITTED))
->>>>>>> 285fe49c
 
         when:
         def result = handler.checkIfRunning()
@@ -627,16 +598,8 @@
                           finishedAt: "2018-01-13T10:19:36Z",
                           exitCode: 0 ]
         def fullState = [terminated: termState]
-<<<<<<< HEAD
-        handler.task = task
-        handler.setProperty('client', client)
-        handler.setProperty('podName', POD_NAME)
-        handler.setProperty('outputFile', OUT_FILE)
-        handler.setProperty('errorFile', ERR_FILE)
-=======
         and:
         def handler = Spy(new K8sTaskHandler(task: task, client:client, podName: POD_NAME, outputFile: OUT_FILE, errorFile: ERR_FILE))
->>>>>>> 285fe49c
 
         when:
         def result = handler.checkIfCompleted()
@@ -674,13 +637,7 @@
         given:
         def POD_NAME = 'pod-xyz'
         def client = Mock(K8sClient)
-<<<<<<< HEAD
-        def handler = Spy(K8sTaskHandler)
-        handler.setProperty('client', client)
-        handler.setProperty('podName', POD_NAME)
-=======
         def handler = Spy(new K8sTaskHandler(client:client, podName: POD_NAME))
->>>>>>> 285fe49c
 
         when:
         handler.kill()
@@ -699,14 +656,8 @@
         given:
         def POD_NAME = 'pod-xyz'
         def client = Mock(K8sClient)
-<<<<<<< HEAD
-        def handler = Spy(K8sTaskHandler)
-        handler.setProperty('client', client)
-        handler.setProperty('podName', POD_NAME)
-=======
         def handler = Spy(new K8sTaskHandler(client:client, podName: POD_NAME))
         and:
->>>>>>> 285fe49c
         Map STATE1 = [status:'pending']
         Map STATE2 = [status:'running']
         Map STATE3 = [status:'complete']
@@ -774,15 +725,8 @@
         given:
         def POD_NAME = 'pod-xyz'
         def client = Mock(K8sClient)
-<<<<<<< HEAD
-        def handler = Spy(K8sTaskHandler)
-        handler.setProperty('client', client)
-        handler.setProperty('podName', POD_NAME)
-
-=======
         def handler = Spy(new K8sTaskHandler(client:client, podName: POD_NAME))
         
->>>>>>> 285fe49c
         when:
         def state = handler.getState()
         then:
@@ -800,13 +744,8 @@
         given:
         def wrapper = Mock(K8sWrapperBuilder)
         def k8sConfig = Mock(K8sConfig)
-<<<<<<< HEAD
-        def handler = Spy(K8sTaskHandler)
-        handler.setProperty('builder', wrapper)
-=======
         and:
         def handler = Spy(new K8sTaskHandler(builder: wrapper))
->>>>>>> 285fe49c
         handler.getK8sConfig() >> k8sConfig
 
         when:
@@ -833,12 +772,7 @@
         def exec = Mock(K8sExecutor)
         def proc = Mock(TaskProcessor)
         def sess = Mock(Session)
-<<<<<<< HEAD
-        def handler = Spy(K8sTaskHandler)
-        handler.setProperty('executor', exec)
-=======
         def handler = Spy(new K8sTaskHandler(executor: exec))
->>>>>>> 285fe49c
 
         when:
         def labels = handler.getLabels(task)
@@ -870,15 +804,8 @@
         def POD_NAME = 'the-pod-name'
         def executor = Mock(K8sExecutor)
         def client = Mock(K8sClient)
-<<<<<<< HEAD
-        def handler = Spy(K8sTaskHandler)
-        handler.setProperty('client', client)
-        handler.setProperty('podName', POD_NAME)
-        handler.setProperty('executor', executor)
-=======
         def handler = Spy(new K8sTaskHandler(podName: POD_NAME, executor:executor, client:client))
         and:
->>>>>>> 285fe49c
         def TASK_OK = Mock(TaskRun); TASK_OK.isSuccess() >> true
         def TASK_FAIL = Mock(TaskRun); TASK_FAIL.isSuccess() >> false
 
@@ -913,16 +840,8 @@
         def task = Mock(TaskRun)
         def executor = Mock(K8sExecutor)
         def client = Mock(K8sClient)
-<<<<<<< HEAD
-
-        def handler = Spy(K8sTaskHandler)
-        handler.setProperty('client', client)
-        handler.setProperty('podName', POD_NAME)
-        handler.setProperty('executor', executor)
-=======
         and:
         def handler = Spy(new K8sTaskHandler(executor: executor, client: client, podName: POD_NAME))
->>>>>>> 285fe49c
 
         when:
         handler.savePodLogOnError(task)
