--- conflicted
+++ resolved
@@ -144,20 +144,12 @@
                 .runCommand == 'docker run -i --cpu-shares 2048 -v "$PWD":"$PWD" -w "$PWD" fedora'
 
         new DockerBuilder('fedora')
-<<<<<<< HEAD
-                .setCpus(CpuUnit.of(1.4))
-=======
-                .setCpus(1)
->>>>>>> cc9fc3f0
-                .build()
-                .runCommand == 'docker run -i --cpu-shares 1024 -v "$PWD":"$PWD" -w "$PWD" fedora'
-
-        new DockerBuilder('fedora')
-<<<<<<< HEAD
-                .setCpus(CpuUnit.of(2.5))
-=======
+                .setCpus(1.4)
+                .build()
+                .runCommand == 'docker run -i --cpu-shares 1433 -v "$PWD":"$PWD" -w "$PWD" fedora'
+
+        new DockerBuilder('fedora')
                 .setCpus(8)
->>>>>>> cc9fc3f0
                 .setCpuset('1,2')
                 .build()
                 .runCommand == 'docker run -i --cpu-shares 8192 --cpuset-cpus 1,2 -v "$PWD":"$PWD" -w "$PWD" fedora'
