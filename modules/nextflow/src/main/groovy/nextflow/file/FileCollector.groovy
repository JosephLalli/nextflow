--- conflicted
+++ resolved
@@ -224,11 +224,7 @@
     private List<Path> saveTo0(Path target) {
         target.createDirIfNotExists()
 
-<<<<<<< HEAD
-        def result = [] as List<Path>
-=======
         List<Path> result = []
->>>>>>> 5eaa04af
         saveFile { String name ->
             Path newFile = target.resolve(name)
             result << newFile
