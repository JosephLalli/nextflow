--- conflicted
+++ resolved
@@ -261,13 +261,8 @@
     @Parameter(names=['-preview'], description = "Run the workflow script skipping the execution of all processes")
     boolean preview
 
-<<<<<<< HEAD
-    @Parameter(names=['-preview-report'], description = "Run the workflow script in preview mode and create a preview report (implicitly enables `-preview`)")
-    String previewReport
-=======
     @Parameter(names=['-preview-containers'], description = "Create a preview of the containers used for each process (implicitly enables `-preview`). Can be JSON or Nextflow config.")
     String previewContainers
->>>>>>> 181c8b39
 
     @Parameter(names=['-plugins'], description = 'Specify the plugins to be applied for this run e.g. nf-amazon,nf-tower')
     String plugins
