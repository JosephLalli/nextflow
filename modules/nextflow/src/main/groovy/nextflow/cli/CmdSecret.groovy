--- conflicted
+++ resolved
@@ -76,11 +76,7 @@
      */
     void usage(List<String> args) {
 
-<<<<<<< HEAD
-        def result = [] as List<String>
-=======
         List<String> result = []
->>>>>>> 5eaa04af
         if( !args ) {
             result << this.getClass().getAnnotation(Parameters).commandDescription()
             result << 'Usage: nextflow secrets <sub-command> [options]'
