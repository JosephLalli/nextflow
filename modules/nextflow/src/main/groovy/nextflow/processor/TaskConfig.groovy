--- conflicted
+++ resolved
@@ -254,36 +254,26 @@
         }
     }
 
-<<<<<<< HEAD
-    MemoryUnit getDisk() {
+    DiskResource getDiskResource() {
         try {
-            def value = MemoryUnit.of(get('disk'))
+            def disk = get('disk') as Map
+            if( !disk )
+                return null
+
+            def value = MemoryUnit.of(disk.request)
             def limit = MemoryUnit.of(getResourceLimits()?.get('disk'))
-
             if ( value && limit && value > limit )
                 value = limit
 
-            return value
+            return new DiskResource(request: value, type: disk.type)
         }
         catch( Exception e ) {
             throw new AbortOperationException("Not a valid 'disk' value in process definition: $value")
         }
-=======
-    DiskResource getDiskResource() {
-        def value = get('disk')
-
-        if( value instanceof Map )
-            return new DiskResource((Map)value)
-
-        if( value != null )
-            return new DiskResource(value)
-
-        return null
     }
 
     MemoryUnit getDisk() {
         getDiskResource()?.getRequest()
->>>>>>> 9a33e936
     }
 
     Duration getTime() {
