--- conflicted
+++ resolved
@@ -394,13 +394,8 @@
     }
 
     CharSequence renderJson(StringBuilder result = new StringBuilder()) {
-<<<<<<< HEAD
-        def fields = [] as List<String>
-        def formats = [] as List<String>
-=======
         List<String> fields = []
         List<String> formats = []
->>>>>>> 5eaa04af
         FIELDS.each { name, type -> fields << name; formats << type }
         renderJson(result, fields, formats)
     }
