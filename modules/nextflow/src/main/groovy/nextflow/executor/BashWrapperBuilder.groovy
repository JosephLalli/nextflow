--- conflicted
+++ resolved
@@ -144,11 +144,7 @@
     }
 
     protected boolean fixOwnership() {
-<<<<<<< HEAD
-        systemOsName == 'Linux' && containerConfig?['fixOwnership'] && runWithContainer && containerConfig?.engine == 'docker' // <-- note: only for docker (shifter is not affected)
-=======
         systemOsName == 'Linux' && containerConfig?.fixOwnership && runWithContainer && containerConfig.engine == 'docker' // <-- note: only for docker (other container runtimes are not affected)
->>>>>>> 5eaa04af
     }
 
     protected isMacOS() {
