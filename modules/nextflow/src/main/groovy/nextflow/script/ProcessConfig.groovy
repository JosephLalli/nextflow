--- conflicted
+++ resolved
@@ -955,7 +955,27 @@
         return this
     }
 
-<<<<<<< HEAD
+    ProcessConfig arch( Map params, value )  {
+        if( value instanceof String ) {
+            if( params.name==null )
+                params.name=value
+        }
+        else if( value != null )
+            throw new IllegalArgumentException("Not a valid `arch` directive value: $value [${value.getClass().getName()}]")
+        arch(params)
+        return this
+    }
+
+    ProcessConfig arch( value ) {
+        if( value instanceof String )
+            configProperties.put('arch', [name: value])
+        else if( value instanceof Map )
+            configProperties.put('arch', value)
+        else if( value != null )
+            throw new IllegalArgumentException("Not a valid `arch` directive value: $value [${value.getClass().getName()}]")
+        return this
+    }
+
     /**
      * Allow user to specify `cpus` directive as a value with a list of params, eg:
      *
@@ -999,26 +1019,6 @@
             configProperties.put('cpus', value)
         else if( value != null )
             throw new IllegalArgumentException("Not a valid `cpus` directive value: $value [${value.getClass().getName()}]")
-=======
-    ProcessConfig arch( Map params, value )  {
-        if( value instanceof String ) {
-            if( params.name==null )
-                params.name=value
-        }
-        else if( value != null )
-            throw new IllegalArgumentException("Not a valid `arch` directive value: $value [${value.getClass().getName()}]")
-        arch(params)
-        return this
-    }
-
-    ProcessConfig arch( value ) {
-        if( value instanceof String )
-            configProperties.put('arch', [name: value])
-        else if( value instanceof Map )
-            configProperties.put('arch', value)
-        else if( value != null )
-            throw new IllegalArgumentException("Not a valid `arch` directive value: $value [${value.getClass().getName()}]")
->>>>>>> 3cad402f
         return this
     }
 
