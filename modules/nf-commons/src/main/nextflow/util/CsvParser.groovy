--- conflicted
+++ resolved
@@ -74,11 +74,7 @@
     }
 
     List<String> parse( String line ) {
-<<<<<<< HEAD
-        def result = [] as List<String>
-=======
         List<String> result = []
->>>>>>> 5eaa04af
         while( line != null ) {
             if( !line ) {
                 result.add(empty)
